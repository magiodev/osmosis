--- conflicted
+++ resolved
@@ -1327,46 +1327,19 @@
 	}
 }
 
-<<<<<<< HEAD
-func (suite *AccumTestSuite) TestSetPositionCustomAcc() {
-
-=======
 func (suite *AccumTestSuite) TestHasPosition() {
->>>>>>> fa47daa7
 	// We setup store and accum
 	// once at beginning.
 	suite.SetupTest()
 
-<<<<<<< HEAD
-=======
 	const (
 		defaultPositionName = "posname"
 	)
 
->>>>>>> fa47daa7
 	// Setup.
 	accObject := accumPackage.CreateRawAccumObject(suite.store, testNameOne, initialCoinsDenomOne)
 
 	tests := map[string]struct {
-<<<<<<< HEAD
-		positionName           string
-		customAccumulatorValue sdk.DecCoins
-		expectedError          error
-	}{
-		"valid update greater than initial value": {
-			positionName:           testAddressThree,
-			customAccumulatorValue: initialCoinsDenomOne.Add(initialCoinDenomOne),
-		},
-		"valid update equal to the initial value": {
-			positionName:           testAddressThree,
-			customAccumulatorValue: initialCoinsDenomOne,
-		},
-		"invalid update smaller than the initial value": {
-			positionName:           testAddressThree,
-			customAccumulatorValue: emptyCoins,
-
-			expectedError: accumPackage.NegativeAccDifferenceError{AccumulatorDifference: initialCoinsDenomOne},
-=======
 		preCreatePosition bool
 	}{
 		"position exists -> true": {
@@ -1374,36 +1347,10 @@
 		},
 		"position does not exist -> false": {
 			preCreatePosition: false,
->>>>>>> fa47daa7
 		},
 	}
 
 	for name, tc := range tests {
-<<<<<<< HEAD
-		suite.Run(name, func() {
-
-			// Setup
-			err := accObject.NewPositionCustomAcc(tc.positionName, sdk.OneDec(), initialCoinsDenomOne, nil)
-			suite.Require().NoError(err)
-
-			// System under test.
-			err = accObject.SetPositionCustomAcc(tc.positionName, tc.customAccumulatorValue)
-
-			// Assertions.
-
-			if tc.expectedError != nil {
-				suite.Require().Error(err)
-				suite.Require().Equal(tc.expectedError, err)
-				return
-			}
-			suite.Require().NoError(err)
-
-			position := accObject.GetPosition(tc.positionName)
-			suite.Require().Equal(tc.customAccumulatorValue, position.GetInitAccumValue())
-			// unchanged
-			suite.Require().Equal(sdk.OneDec(), position.NumShares)
-			suite.Require().Equal(emptyCoins, position.GetUnclaimedRewards())
-=======
 		tc := tc
 		suite.Run(name, func() {
 			// Setup
@@ -1416,7 +1363,6 @@
 			suite.NoError(err)
 
 			suite.Equal(tc.preCreatePosition, hasPosition)
->>>>>>> fa47daa7
 		})
 	}
 }