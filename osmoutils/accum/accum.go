--- conflicted
+++ resolved
@@ -63,43 +63,6 @@
 	osmoutils.MustSet(accum.store, formatAccumPrefixKey(accum.name), &newAccum)
 }
 
-<<<<<<< HEAD
-// TODO: consider making this increment the accumulator's value instead of overwriting it
-// Note: accum receiver is not mutated, only the store representation is.
-func (accum AccumulatorObject) UpdateAccumulator(amt sdk.DecCoins) {
-	setAccumulator(accum, accum.value.Add(amt...))
-}
-
-func (accum AccumulatorObject) NewPosition(addr sdk.AccAddress, numShareUnits sdk.Dec, options *Options) error {
-	return accum.newPosition(addr, numShareUnits, accum.value, options)
-}
-
-func (accum AccumulatorObject) NewPositionCustom(addr sdk.AccAddress, numShareUnits sdk.Dec, positionAccumulatorInit sdk.DecCoins, options *Options) error {
-	return accum.newPosition(addr, numShareUnits, positionAccumulatorInit, options)
-}
-
-// newPosition creates a new position for the given address, with the given number of share units
-// It takes a snapshot of the current accumulator value, and sets the position's initial value to that.
-// The position is initialized with empty unclaimed rewards
-// If there is an existing position for the given address, it is overwritten.
-func (accum AccumulatorObject) newPosition(addr sdk.AccAddress, numShareUnits sdk.Dec, positionAccumulatorInit sdk.DecCoins, options *Options) error {
-	if err := options.validate(); err != nil {
-		return err
-	}
-	createNewPosition(accum, positionAccumulatorInit, addr, numShareUnits, sdk.NewDecCoins(), options)
-	return nil
-}
-
-func (accum AccumulatorObject) AddToPosition(addr sdk.AccAddress, newShares sdk.Dec) error {
-	return accum.addToPosition(addr, newShares, accum.value)
-}
-
-func (accum AccumulatorObject) AddToPositionCustom(addr sdk.AccAddress, newShares sdk.Dec, positionAccumulatorUpdate sdk.DecCoins) error {
-	return accum.addToPosition(addr, newShares, positionAccumulatorUpdate)
-}
-
-// addToPosition adds newShares of shares to addr's position.
-=======
 // UpdateAccumulator updates the accumulator's value by amt.
 // It does so by incresing the value of the accumulator by
 // the given amount. Persists to store. Mutates the receiver.
@@ -108,21 +71,36 @@
 	setAccumulator(*accum, accum.value)
 }
 
-// NewPosition creates a new position for the given name, with the given number of share units.
+func (accum AccumulatorObject) NewPosition(name string, numShareUnits sdk.Dec, options *Options) error {
+	return accum.newPosition(name, numShareUnits, accum.value, options)
+}
+
+func (accum AccumulatorObject) NewPositionCustom(name string, numShareUnits sdk.Dec, positionAccumulatorInit sdk.DecCoins, options *Options) error {
+	return accum.newPosition(name, numShareUnits, positionAccumulatorInit, options)
+}
+
+// newPosition creates a new position for the given name, with the given number of share units.
 // The name can be an owner's address, or any other unique identifier for a position.
 // It takes a snapshot of the current accumulator value, and sets the position's initial value to that.
 // The position is initialized with empty unclaimed rewards
 // If there is an existing position for the given address, it is overwritten.
-func (accum AccumulatorObject) NewPosition(name string, numShareUnits sdk.Dec, options *Options) error {
+func (accum AccumulatorObject) newPosition(name string, numShareUnits sdk.Dec, positionAccumulatorInit sdk.DecCoins, options *Options) error {
 	if err := options.validate(); err != nil {
 		return err
 	}
-	createNewPosition(accum, name, numShareUnits, sdk.NewDecCoins(), options)
-	return nil
+	createNewPosition(accum, positionAccumulatorInit, name, numShareUnits, sdk.NewDecCoins(), options)
+	return nil
+}
+
+func (accum AccumulatorObject) AddToPosition(name string, newShares sdk.Dec) error {
+	return accum.addToPosition(name, newShares, accum.value)
+}
+
+func (accum AccumulatorObject) AddToPositionCustom(name string, newShares sdk.Dec, positionAccumulatorUpdate sdk.DecCoins) error {
+	return accum.addToPosition(name, newShares, positionAccumulatorUpdate)
 }
 
 // AddToPosition adds newShares of shares to an existing position with the given name.
->>>>>>> 010d4cf6
 // This is functionally equivalent to claiming rewards, closing down the position, and
 // opening a fresh one with the new number of shares. We can represent this behavior by
 // claiming rewards and moving up the accumulator start value to its current value.
@@ -136,11 +114,7 @@
 // - newShares are negative or zero.
 // - there is no existing position at the given address
 // - other internal or database error occurs.
-<<<<<<< HEAD
-func (accum AccumulatorObject) addToPosition(addr sdk.AccAddress, newShares sdk.Dec, positionAccumulatorUpdate sdk.DecCoins) error {
-=======
-func (accum AccumulatorObject) AddToPosition(name string, newShares sdk.Dec) error {
->>>>>>> 010d4cf6
+func (accum AccumulatorObject) addToPosition(name string, newShares sdk.Dec, positionAccumulatorUpdate sdk.DecCoins) error {
 	if !newShares.IsPositive() {
 		return errors.New("Attempted to add a non-zero and non-negative number of shares to a position")
 	}
@@ -160,32 +134,24 @@
 
 	// Update user's position with new number of shares while moving its unaccrued rewards
 	// into UnclaimedRewards. Starting accumulator value is moved up to accum'scurrent value
-<<<<<<< HEAD
-	createNewPosition(accum, positionAccumulatorUpdate, addr, oldNumShares.Add(newShares), unclaimedRewards, position.Options)
-=======
-	createNewPosition(accum, name, oldNumShares.Add(newShares), unclaimedRewards, position.Options)
->>>>>>> 010d4cf6
-
-	return nil
-}
-
-func (accum AccumulatorObject) RemoveFromPosition(addr sdk.AccAddress, numSharesToRemove sdk.Dec) error {
-	return accum.removeFromPosition(addr, numSharesToRemove, accum.value)
-}
-
-func (accum AccumulatorObject) RemoveFromPositionCustom(addr sdk.AccAddress, numSharesToRemove sdk.Dec, customAccumulatorUpdate sdk.DecCoins) error {
-	return accum.removeFromPosition(addr, numSharesToRemove, customAccumulatorUpdate)
+	createNewPosition(accum, positionAccumulatorUpdate, name, oldNumShares.Add(newShares), unclaimedRewards, position.Options)
+
+	return nil
+}
+
+func (accum AccumulatorObject) RemoveFromPosition(name string, numSharesToRemove sdk.Dec) error {
+	return accum.removeFromPosition(name, numSharesToRemove, accum.value)
+}
+
+func (accum AccumulatorObject) RemoveFromPositionCustom(name string, numSharesToRemove sdk.Dec, customAccumulatorUpdate sdk.DecCoins) error {
+	return accum.removeFromPosition(name, numSharesToRemove, customAccumulatorUpdate)
 }
 
 // RemovePosition removes the specified number of shares from a position. Specifically, it claims
 // the unclaimed and newly accrued rewards and returns them alongside the redeemed shares. Then, it
 // overwrites the position record with the updated number of shares. Since it accrues rewards, it
 // also moves up the position's accumulator value to the current accum val.
-<<<<<<< HEAD
-func (accum AccumulatorObject) removeFromPosition(addr sdk.AccAddress, numSharesToRemove sdk.Dec, positionAccumulatorUpdate sdk.DecCoins) error {
-=======
-func (accum AccumulatorObject) RemoveFromPosition(name string, numSharesToRemove sdk.Dec) error {
->>>>>>> 010d4cf6
+func (accum AccumulatorObject) removeFromPosition(name string, numSharesToRemove sdk.Dec, positionAccumulatorUpdate sdk.DecCoins) error {
 	// Cannot remove zero or negative shares
 	if numSharesToRemove.LTE(sdk.ZeroDec()) {
 		return fmt.Errorf("Attempted to remove no/negative shares (%s)", numSharesToRemove)
@@ -209,46 +175,35 @@
 		return err
 	}
 
-<<<<<<< HEAD
-	createNewPosition(accum, positionAccumulatorUpdate, addr, oldNumShares.Sub(numSharesToRemove), unclaimedRewards, position.Options)
-=======
-	createNewPosition(accum, name, oldNumShares.Sub(numSharesToRemove), unclaimedRewards, position.Options)
->>>>>>> 010d4cf6
-
-	return nil
-}
-
-<<<<<<< HEAD
-func (accum AccumulatorObject) UpdatePositionCustom(addr sdk.AccAddress, numShares sdk.Dec, positionAccumulatorUpdate sdk.DecCoins) error {
-	return accum.updatePosition(addr, numShares, positionAccumulatorUpdate)
-}
-
-func (accum AccumulatorObject) UpdatePosition(addr sdk.AccAddress, numShares sdk.Dec) error {
-	return accum.updatePosition(addr, numShares, accum.value)
-}
-
-func (accum AccumulatorObject) updatePosition(addr sdk.AccAddress, numShares sdk.Dec, positionAccumulatorUpdate sdk.DecCoins) error {
+	createNewPosition(accum, positionAccumulatorUpdate, name, oldNumShares.Sub(numSharesToRemove), unclaimedRewards, position.Options)
+
+	return nil
+}
+
+func (accum AccumulatorObject) UpdatePositionCustom(name string, numShares sdk.Dec, positionAccumulatorUpdate sdk.DecCoins) error {
+	return accum.updatePosition(name, numShares, positionAccumulatorUpdate)
+}
+
+func (accum AccumulatorObject) UpdatePosition(name string, numShares sdk.Dec) error {
+	return accum.updatePosition(name, numShares, accum.value)
+}
+
+func (accum AccumulatorObject) updatePosition(name string, numShares sdk.Dec, positionAccumulatorUpdate sdk.DecCoins) error {
 	if numShares.Equal(sdk.ZeroDec()) {
 		return fmt.Errorf("attempted to update position with zero shares")
 	}
 
 	if numShares.IsNegative() {
-		return accum.RemoveFromPositionCustom(addr, numShares.Neg(), positionAccumulatorUpdate)
-	}
-
-	return accum.AddToPositionCustom(addr, numShares, positionAccumulatorUpdate)
+		return accum.RemoveFromPositionCustom(name, numShares.Neg(), positionAccumulatorUpdate)
+	}
+
+	return accum.AddToPositionCustom(name, numShares, positionAccumulatorUpdate)
 }
 
 // GetPositionSize returns the number of shares the position corresponding to `addr`
 // in accumulator `accum` has, or an error if no position exists.
-func (accum AccumulatorObject) GetPositionSize(addr sdk.AccAddress) (sdk.Dec, error) {
-	position, err := getPosition(accum, addr)
-=======
-// GetPositionSize returns the number of shares the position corresponding to postion's name
-// or an error if no position exists.
 func (accum AccumulatorObject) GetPositionSize(name string) (sdk.Dec, error) {
 	position, err := getPosition(accum, name)
->>>>>>> 010d4cf6
 	if err != nil {
 		return sdk.Dec{}, err
 	}
@@ -256,11 +211,7 @@
 	return position.NumShares, nil
 }
 
-<<<<<<< HEAD
-// GetValue returns the value of the accumulator.
-=======
 // GetValue returns the current value of the accumulator.
->>>>>>> 010d4cf6
 func (accum AccumulatorObject) GetValue() sdk.DecCoins {
 	return accum.value
 }
@@ -270,28 +221,14 @@
 // unclaimed rewards. The position's accumulator is also set to the current accumulator value.
 // Returns error if no position exists for the given address. Returns error if any
 // database errors occur.
-<<<<<<< HEAD
-func (accum AccumulatorObject) ClaimRewards(addr sdk.AccAddress) (sdk.Coins, error) {
-	position, err := getPosition(accum, addr)
-	if err != nil {
-		return sdk.Coins{}, NoPositionError{addr}
-=======
 func (accum AccumulatorObject) ClaimRewards(positionName string) (sdk.Coins, error) {
 	position, err := getPosition(accum, positionName)
 	if err != nil {
 		return sdk.Coins{}, NoPositionError{positionName}
->>>>>>> 010d4cf6
 	}
 
 	totalRewards := getTotalRewards(accum, position)
 
-<<<<<<< HEAD
-	truncatedRewards, changeCoins := totalRewards.TruncateDecimal()
-
-	// Create a completely new position, with no rewards
-	// TODO: remove the position from state entirely if numShares = zero
-	createNewPosition(accum, accum.value, addr, position.NumShares, changeCoins, position.Options)
-=======
 	// Return the integer coins to the user
 	// The remaining change is thrown away.
 	// This is acceptable because we round in favour of the protocol.
@@ -299,8 +236,7 @@
 
 	// Create a completely new position, with no rewards
 	// TODO: remove the position from state entirely if numShares = zero
-	createNewPosition(accum, positionName, position.NumShares, sdk.NewDecCoins(), position.Options)
->>>>>>> 010d4cf6
+	createNewPosition(accum, accum.value, positionName, position.NumShares, sdk.NewDecCoins(), position.Options)
 
 	return truncatedRewards, nil
 }