--- conflicted
+++ resolved
@@ -237,7 +237,6 @@
 	return accum.AddToPositionCustomAcc(name, numShares, customAccumulatorValue)
 }
 
-<<<<<<< HEAD
 // SetPositionCustomAcc sets the position's accumulator the given value.
 // Does not update shares or attempt to claim rewards.
 // The new accumulator value must be greater than or equal to the old accumulator value.
@@ -258,10 +257,10 @@
 	createNewPosition(accum, customAccumulatorValue, name, position.NumShares, position.UnclaimedRewards, position.Options)
 
 	return nil
-=======
+}
+
 func (accum AccumulatorObject) deletePosition(name string) {
 	accum.store.Delete(formatPositionPrefixKey(accum.name, name))
->>>>>>> 6d668bf0
 }
 
 // GetPositionSize returns the number of shares the position corresponding to `addr`
