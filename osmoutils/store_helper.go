--- conflicted
+++ resolved
@@ -4,12 +4,10 @@
 	"errors"
 	"fmt"
 
-	sdk "github.com/cosmos/cosmos-sdk/types"
-	db "github.com/tendermint/tm-db"
-
 	"github.com/cosmos/cosmos-sdk/store"
 	sdk "github.com/cosmos/cosmos-sdk/types"
 	"github.com/gogo/protobuf/proto"
+	db "github.com/tendermint/tm-db"
 )
 
 func GatherAllKeysFromStore(storeObj store.KVStore) []string {
@@ -87,7 +85,25 @@
 	storeObj.Set(key, bz)
 }
 
-<<<<<<< HEAD
+func gatherValuesFromIteratorWithStop[T any](iterator db.Iterator, parseValue func([]byte) (T, error), stopFn func([]byte) bool) ([]T, error) {
+	values := []T{}
+	for ; iterator.Valid(); iterator.Next() {
+		if stopFn(iterator.Key()) {
+			break
+		}
+		val, err := parseValue(iterator.Value())
+		if err != nil {
+			return nil, err
+		}
+		values = append(values, val)
+	}
+	return values, nil
+}
+
+func noStopFn([]byte) bool {
+	return false
+}
+
 // MustGet gets key from store by mutating result
 // Panics on any error.
 // TODO: test
@@ -113,23 +129,4 @@
 	result := &sdk.DecProto{}
 	MustGet(store, key, result)
 	return result.Dec
-=======
-func gatherValuesFromIteratorWithStop[T any](iterator db.Iterator, parseValue func([]byte) (T, error), stopFn func([]byte) bool) ([]T, error) {
-	values := []T{}
-	for ; iterator.Valid(); iterator.Next() {
-		if stopFn(iterator.Key()) {
-			break
-		}
-		val, err := parseValue(iterator.Value())
-		if err != nil {
-			return nil, err
-		}
-		values = append(values, val)
-	}
-	return values, nil
-}
-
-func noStopFn([]byte) bool {
-	return false
->>>>>>> 528bd920
 }