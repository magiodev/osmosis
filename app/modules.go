--- conflicted
+++ resolved
@@ -240,19 +240,11 @@
 
 // Required for ibctesting
 func (app *OsmosisApp) GetStakingKeeper() stakingkeeper.Keeper {
-<<<<<<< HEAD
-	return *app.AppKeepers.StakingKeeper
-}
-
-func (app *OsmosisApp) GetIBCKeeper() *ibckeeper.Keeper {
-	return app.AppKeepers.IBCKeeper
-=======
 	return *app.AppKeepers.StakingKeeper // Dereferencing the pointer
 }
 
 func (app *OsmosisApp) GetIBCKeeper() *ibckeeper.Keeper {
 	return app.AppKeepers.IBCKeeper // This is a *ibckeeper.Keeper
->>>>>>> 0ad0a90c
 }
 
 func (app *OsmosisApp) GetScopedIBCKeeper() capabilitykeeper.ScopedKeeper {
@@ -260,9 +252,5 @@
 }
 
 func (app *OsmosisApp) GetTxConfig() client.TxConfig {
-<<<<<<< HEAD
-	return app.txConfig
-=======
 	return MakeEncodingConfig().TxConfig
->>>>>>> 0ad0a90c
 }