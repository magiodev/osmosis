package keeper

import (
	"context"

	sdk "github.com/cosmos/cosmos-sdk/types"

	"github.com/osmosis-labs/osmosis/v10/x/tokenfactory/types"
)

type msgServer struct {
	Keeper
}

// NewMsgServerImpl returns an implementation of the MsgServer interface
// for the provided Keeper.
func NewMsgServerImpl(keeper Keeper) types.MsgServer {
	return &msgServer{Keeper: keeper}
}

var _ types.MsgServer = msgServer{}

func (server msgServer) CreateDenom(goCtx context.Context, msg *types.MsgCreateDenom) (*types.MsgCreateDenomResponse, error) {
	ctx := sdk.UnwrapSDKContext(goCtx)

	denom, err := server.Keeper.CreateDenom(ctx, msg.Sender, msg.Subdenom)
	if err != nil {
		return nil, err
	}

	ctx.EventManager().EmitEvents(sdk.Events{
		sdk.NewEvent(
			types.TypeMsgCreateDenom,
			sdk.NewAttribute(types.AttributeCreator, msg.Sender),
			sdk.NewAttribute(types.AttributeNewTokenDenom, denom),
		),
	})

	return &types.MsgCreateDenomResponse{
		NewTokenDenom: denom,
	}, nil
}

func (server msgServer) Mint(goCtx context.Context, msg *types.MsgMint) (*types.MsgMintResponse, error) {
	ctx := sdk.UnwrapSDKContext(goCtx)

	// pay some extra gas cost to give a better error here.
	_, denomExists := server.bankKeeper.GetDenomMetaData(ctx, msg.Amount.Denom)
	if !denomExists {
		return nil, types.ErrDenomDoesNotExist.Wrapf("denom: %s", msg.Amount.Denom)
	}

	authorityMetadata, err := server.Keeper.GetAuthorityMetadata(ctx, msg.Amount.GetDenom())
	if err != nil {
		return nil, err
	}

	if msg.Sender != authorityMetadata.GetAdmin() {
		return nil, types.ErrUnauthorized
	}

	if msg.MintToAddress == "" {
		msg.MintToAddress = msg.Sender
	}

	err = server.Keeper.mintTo(ctx, msg.Amount, msg.MintToAddress)
	if err != nil {
		return nil, err
	}

	ctx.EventManager().EmitEvents(sdk.Events{
		sdk.NewEvent(
			types.TypeMsgMint,
			sdk.NewAttribute(types.AttributeMintToAddress, msg.Sender),
			sdk.NewAttribute(types.AttributeAmount, msg.Amount.String()),
		),
	})

	return &types.MsgMintResponse{}, nil
}

func (server msgServer) Burn(goCtx context.Context, msg *types.MsgBurn) (*types.MsgBurnResponse, error) {
	ctx := sdk.UnwrapSDKContext(goCtx)

	authorityMetadata, err := server.Keeper.GetAuthorityMetadata(ctx, msg.Amount.GetDenom())
	if err != nil {
		return nil, err
	}

	if msg.Sender != authorityMetadata.GetAdmin() {
		return nil, types.ErrUnauthorized
	}

	if msg.BurnFromAddress == "" {
		msg.BurnFromAddress = msg.Sender
	}

	err = server.Keeper.burnFrom(ctx, msg.Amount, msg.BurnFromAddress)
	if err != nil {
		return nil, err
	}

	ctx.EventManager().EmitEvents(sdk.Events{
		sdk.NewEvent(
			types.TypeMsgBurn,
			sdk.NewAttribute(types.AttributeBurnFromAddress, msg.Sender),
			sdk.NewAttribute(types.AttributeAmount, msg.Amount.String()),
		),
	})

	return &types.MsgBurnResponse{}, nil
}

<<<<<<< HEAD
func (server msgServer) SetBeforeSendHook(goCtx context.Context, msg *types.MsgSetBeforeSendHook) (*types.MsgSetBeforeSendHookResponse, error) {
	ctx := sdk.UnwrapSDKContext(goCtx)

	authorityMetadata, err := server.Keeper.GetAuthorityMetadata(ctx, msg.Denom)
=======
func (server msgServer) ForceTransfer(goCtx context.Context, msg *types.MsgForceTransfer) (*types.MsgForceTransferResponse, error) {
	ctx := sdk.UnwrapSDKContext(goCtx)

	authorityMetadata, err := server.Keeper.GetAuthorityMetadata(ctx, msg.Amount.GetDenom())
>>>>>>> d3eb29b0
	if err != nil {
		return nil, err
	}

	if msg.Sender != authorityMetadata.GetAdmin() {
		return nil, types.ErrUnauthorized
	}

<<<<<<< HEAD
	err = server.Keeper.setBeforeSendHook(ctx, msg.Denom, msg.CosmwasmAddress)
=======
	err = server.Keeper.forceTransfer(ctx, msg.Amount, msg.TransferFromAddress, msg.TransferToAddress)
>>>>>>> d3eb29b0
	if err != nil {
		return nil, err
	}

	ctx.EventManager().EmitEvents(sdk.Events{
		sdk.NewEvent(
<<<<<<< HEAD
			types.TypeMsgSetBeforeSendHook,
			sdk.NewAttribute(types.AttributeDenom, msg.GetDenom()),
			sdk.NewAttribute(types.AttributeBeforeSendHookAddress, msg.GetCosmwasmAddress()),
		),
	})

	return &types.MsgSetBeforeSendHookResponse{}, nil
}

// func (server msgServer) ForceTransfer(goCtx context.Context, msg *types.MsgForceTransfer) (*types.MsgForceTransferResponse, error) {
// 	ctx := sdk.UnwrapSDKContext(goCtx)

// 	authorityMetadata, err := server.Keeper.GetAuthorityMetadata(ctx, msg.Amount.GetDenom())
// 	if err != nil {
// 		return nil, err
// 	}

// 	if msg.Sender != authorityMetadata.GetAdmin() {
// 		return nil, types.ErrUnauthorized
// 	}

// 	err = server.Keeper.forceTransfer(ctx, msg.Amount, msg.TransferFromAddress, msg.TransferToAddress)
// 	if err != nil {
// 		return nil, err
// 	}

// 	ctx.EventManager().EmitEvents(sdk.Events{
// 		sdk.NewEvent(
// 			types.TypeMsgForceTransfer,
// 			sdk.NewAttribute(types.AttributeTransferFromAddress, msg.TransferFromAddress),
// 			sdk.NewAttribute(types.AttributeTransferToAddress, msg.TransferToAddress),
// 			sdk.NewAttribute(types.AttributeAmount, msg.Amount.String()),
// 		),
// 	})

// 	return &types.MsgForceTransferResponse{}, nil
// }
=======
			types.TypeMsgForceTransfer,
			sdk.NewAttribute(types.AttributeTransferFromAddress, msg.TransferFromAddress),
			sdk.NewAttribute(types.AttributeTransferToAddress, msg.TransferToAddress),
			sdk.NewAttribute(types.AttributeAmount, msg.Amount.String()),
		),
	})

	return &types.MsgForceTransferResponse{}, nil
}
>>>>>>> d3eb29b0

func (server msgServer) ChangeAdmin(goCtx context.Context, msg *types.MsgChangeAdmin) (*types.MsgChangeAdminResponse, error) {
	ctx := sdk.UnwrapSDKContext(goCtx)

	authorityMetadata, err := server.Keeper.GetAuthorityMetadata(ctx, msg.Denom)
	if err != nil {
		return nil, err
	}

	if msg.Sender != authorityMetadata.GetAdmin() {
		return nil, types.ErrUnauthorized
	}

	err = server.Keeper.setAdmin(ctx, msg.Denom, msg.NewAdmin)
	if err != nil {
		return nil, err
	}
	ctx.EventManager().EmitEvents(sdk.Events{
		sdk.NewEvent(
			types.TypeMsgChangeAdmin,
			sdk.NewAttribute(types.AttributeDenom, msg.GetDenom()),
			sdk.NewAttribute(types.AttributeNewAdmin, msg.NewAdmin),
		),
	})

	return &types.MsgChangeAdminResponse{}, nil
}

func (server msgServer) SetDenomMetadata(goCtx context.Context, msg *types.MsgSetDenomMetadata) (*types.MsgSetDenomMetadataResponse, error) {
	ctx := sdk.UnwrapSDKContext(goCtx)

	// Defense in depth validation of metadata
	err := msg.Metadata.Validate()
	if err != nil {
		return nil, err
	}

	authorityMetadata, err := server.Keeper.GetAuthorityMetadata(ctx, msg.Metadata.Base)
	if err != nil {
		return nil, err
	}

	if msg.Sender != authorityMetadata.GetAdmin() {
		return nil, types.ErrUnauthorized
	}

	server.Keeper.bankKeeper.SetDenomMetaData(ctx, msg.Metadata)

	ctx.EventManager().EmitEvents(sdk.Events{
		sdk.NewEvent(
			types.TypeMsgChangeAdmin,
			sdk.NewAttribute(types.AttributeDenom, msg.Metadata.Base),
			sdk.NewAttribute(types.AttributeDenomMetadata, msg.Metadata.String()),
		),
	})

	return &types.MsgSetDenomMetadataResponse{}, nil
}<|MERGE_RESOLUTION|>--- conflicted
+++ resolved
@@ -111,37 +111,25 @@
 	return &types.MsgBurnResponse{}, nil
 }
 
-<<<<<<< HEAD
 func (server msgServer) SetBeforeSendHook(goCtx context.Context, msg *types.MsgSetBeforeSendHook) (*types.MsgSetBeforeSendHookResponse, error) {
 	ctx := sdk.UnwrapSDKContext(goCtx)
 
 	authorityMetadata, err := server.Keeper.GetAuthorityMetadata(ctx, msg.Denom)
-=======
-func (server msgServer) ForceTransfer(goCtx context.Context, msg *types.MsgForceTransfer) (*types.MsgForceTransferResponse, error) {
-	ctx := sdk.UnwrapSDKContext(goCtx)
-
-	authorityMetadata, err := server.Keeper.GetAuthorityMetadata(ctx, msg.Amount.GetDenom())
->>>>>>> d3eb29b0
-	if err != nil {
-		return nil, err
-	}
-
-	if msg.Sender != authorityMetadata.GetAdmin() {
-		return nil, types.ErrUnauthorized
-	}
-
-<<<<<<< HEAD
+	if err != nil {
+		return nil, err
+	}
+
+	if msg.Sender != authorityMetadata.GetAdmin() {
+		return nil, types.ErrUnauthorized
+	}
+
 	err = server.Keeper.setBeforeSendHook(ctx, msg.Denom, msg.CosmwasmAddress)
-=======
-	err = server.Keeper.forceTransfer(ctx, msg.Amount, msg.TransferFromAddress, msg.TransferToAddress)
->>>>>>> d3eb29b0
-	if err != nil {
-		return nil, err
-	}
-
-	ctx.EventManager().EmitEvents(sdk.Events{
-		sdk.NewEvent(
-<<<<<<< HEAD
+	if err != nil {
+		return nil, err
+	}
+
+	ctx.EventManager().EmitEvents(sdk.Events{
+		sdk.NewEvent(
 			types.TypeMsgSetBeforeSendHook,
 			sdk.NewAttribute(types.AttributeDenom, msg.GetDenom()),
 			sdk.NewAttribute(types.AttributeBeforeSendHookAddress, msg.GetCosmwasmAddress()),
@@ -151,35 +139,25 @@
 	return &types.MsgSetBeforeSendHookResponse{}, nil
 }
 
-// func (server msgServer) ForceTransfer(goCtx context.Context, msg *types.MsgForceTransfer) (*types.MsgForceTransferResponse, error) {
-// 	ctx := sdk.UnwrapSDKContext(goCtx)
-
-// 	authorityMetadata, err := server.Keeper.GetAuthorityMetadata(ctx, msg.Amount.GetDenom())
-// 	if err != nil {
-// 		return nil, err
-// 	}
-
-// 	if msg.Sender != authorityMetadata.GetAdmin() {
-// 		return nil, types.ErrUnauthorized
-// 	}
-
-// 	err = server.Keeper.forceTransfer(ctx, msg.Amount, msg.TransferFromAddress, msg.TransferToAddress)
-// 	if err != nil {
-// 		return nil, err
-// 	}
-
-// 	ctx.EventManager().EmitEvents(sdk.Events{
-// 		sdk.NewEvent(
-// 			types.TypeMsgForceTransfer,
-// 			sdk.NewAttribute(types.AttributeTransferFromAddress, msg.TransferFromAddress),
-// 			sdk.NewAttribute(types.AttributeTransferToAddress, msg.TransferToAddress),
-// 			sdk.NewAttribute(types.AttributeAmount, msg.Amount.String()),
-// 		),
-// 	})
-
-// 	return &types.MsgForceTransferResponse{}, nil
-// }
-=======
+func (server msgServer) ForceTransfer(goCtx context.Context, msg *types.MsgForceTransfer) (*types.MsgForceTransferResponse, error) {
+	ctx := sdk.UnwrapSDKContext(goCtx)
+
+	authorityMetadata, err := server.Keeper.GetAuthorityMetadata(ctx, msg.Amount.GetDenom())
+	if err != nil {
+		return nil, err
+	}
+
+	if msg.Sender != authorityMetadata.GetAdmin() {
+		return nil, types.ErrUnauthorized
+	}
+
+	err = server.Keeper.forceTransfer(ctx, msg.Amount, msg.TransferFromAddress, msg.TransferToAddress)
+	if err != nil {
+		return nil, err
+	}
+
+	ctx.EventManager().EmitEvents(sdk.Events{
+		sdk.NewEvent(
 			types.TypeMsgForceTransfer,
 			sdk.NewAttribute(types.AttributeTransferFromAddress, msg.TransferFromAddress),
 			sdk.NewAttribute(types.AttributeTransferToAddress, msg.TransferToAddress),
@@ -189,7 +167,6 @@
 
 	return &types.MsgForceTransferResponse{}, nil
 }
->>>>>>> d3eb29b0
 
 func (server msgServer) ChangeAdmin(goCtx context.Context, msg *types.MsgChangeAdmin) (*types.MsgChangeAdminResponse, error) {
 	ctx := sdk.UnwrapSDKContext(goCtx)
