package concentrated_liquidity

import (
	"time"

	sdk "github.com/cosmos/cosmos-sdk/types"

	"github.com/osmosis-labs/osmosis/osmoutils"
	"github.com/osmosis-labs/osmosis/osmoutils/accum"
	"github.com/osmosis-labs/osmosis/v14/x/concentrated-liquidity/model"
	types "github.com/osmosis-labs/osmosis/v14/x/concentrated-liquidity/types"
)

var emptyOptions = &accum.Options{}

// getOrInitPosition retrieves the position for the given tick range. If it doesn't exist, it returns an initialized position with zero liquidity.
func (k Keeper) getOrInitPosition(
	ctx sdk.Context,
	poolId uint64,
	owner sdk.AccAddress,
	lowerTick, upperTick int64,
	frozenUntil time.Time,
) (*model.Position, error) {
	if !k.poolExists(ctx, poolId) {
		return nil, types.PoolNotFoundError{PoolId: poolId}
	}
	if k.hasFullPosition(ctx, poolId, owner, lowerTick, upperTick, frozenUntil) {
		position, err := k.GetPosition(ctx, poolId, owner, lowerTick, upperTick, frozenUntil)
		if err != nil {
			return nil, err
		}
		return position, nil
	}
	return &model.Position{Liquidity: sdk.ZeroDec()}, nil
}

// initOrUpdatePosition checks to see if the specified owner has an existing position at the given tick range.
// If a position is not present, it initializes the position with the provided liquidity delta.
// If a position is present, it combines the existing liquidity in that position with the provided liquidity delta.
func (k Keeper) initOrUpdatePosition(
	ctx sdk.Context,
	poolId uint64,
	owner sdk.AccAddress,
	lowerTick, upperTick int64,
	liquidityDelta sdk.Dec,
	frozenUntil time.Time,
) (err error) {
	position, err := k.getOrInitPosition(ctx, poolId, owner, lowerTick, upperTick, frozenUntil)
	if err != nil {
		return err
	}

	liquidityBefore := position.Liquidity

	// note that liquidityIn can be either positive or negative.
	// If negative, this would work as a subtraction from liquidityBefore
	liquidityAfter := liquidityBefore.Add(liquidityDelta)
	if liquidityAfter.IsNegative() {
		return types.NegativeLiquidityError{Liquidity: liquidityAfter}
	}

	position.Liquidity = liquidityAfter

	position.FrozenUntil = frozenUntil

	// Create records for relevant uptime accumulators here.
	uptimeAccumulators, err := k.getUptimeAccumulators(ctx, poolId)
	if err != nil {
		return err
	}

<<<<<<< HEAD
=======
	// Create records for relevant uptime accumulators here.
	uptimeAccumulators, err := k.getUptimeAccumulators(ctx, poolId)
	if err != nil {
		return err
	}

>>>>>>> 237161a0
	for uptimeIndex, uptime := range types.SupportedUptimes {
		// We assume every position update requires the position to be frozen for the
		// min uptime again. Thus, the difference between the position's `FrozenUntil`
		// and the blocktime when the update happens should be greater than or equal
		// to the required uptime.
		if position.FrozenUntil.Sub(ctx.BlockTime()) >= uptime {
			curUptimeAccum := uptimeAccumulators[uptimeIndex]

			// If a record does not exist for this uptime accumulator, create a new position.
			// Otherwise, add to existing record.
<<<<<<< HEAD
			// Note that adding to a record resets its checkpointed accumulator value and sets
			// aside any earned rewards to be claimed later.
=======
>>>>>>> 237161a0
			positionName := string(types.KeyFullPosition(poolId, owner, lowerTick, upperTick, frozenUntil))
			recordExists, err := curUptimeAccum.HasPosition(positionName)
			if err != nil {
				return err
			}

<<<<<<< HEAD
			// TODO: move these into helper functions that move up position's accum value by
			// "incentives earned outside tick range" to not overpay
=======
>>>>>>> 237161a0
			if !recordExists {
				err = curUptimeAccum.NewPosition(positionName, position.Liquidity, emptyOptions)
			} else if !liquidityDelta.IsNegative() {
				err = curUptimeAccum.AddToPosition(positionName, liquidityDelta)
			} else {
				err = curUptimeAccum.RemoveFromPosition(positionName, liquidityDelta.Neg())
			}
			if err != nil {
				return err
			}
		}
	}
<<<<<<< HEAD
=======

>>>>>>> 237161a0
	k.setPosition(ctx, poolId, owner, lowerTick, upperTick, position, frozenUntil)
	// TODO: AddToAccumulator for each uptime accum here using (curTime - lastTime) / getPoolById().GetLiquidity()
	// TODO: update LastLiqUpdate time here (using helper w/ new set fn + setPool)
	// TODO: move the logic from the previous two TODOs into a single helper in incentives.go
	return nil
}

func (k Keeper) hasFullPosition(ctx sdk.Context, poolId uint64, owner sdk.AccAddress, lowerTick, upperTick int64, frozenUntil time.Time) bool {
	store := ctx.KVStore(k.storeKey)
	key := types.KeyFullPosition(poolId, owner, lowerTick, upperTick, frozenUntil)
	return store.Has(key)
}

// GetPosition checks if a position exists at the provided upper and lower ticks and frozenUntil time for the given owner. Returns position if found.
func (k Keeper) GetPosition(ctx sdk.Context, poolId uint64, owner sdk.AccAddress, lowerTick, upperTick int64, frozenUntil time.Time) (*model.Position, error) {
	store := ctx.KVStore(k.storeKey)
	positionStruct := &model.Position{}
	key := types.KeyFullPosition(poolId, owner, lowerTick, upperTick, frozenUntil)

	found, err := osmoutils.Get(store, key, positionStruct)
	if err != nil {
		return nil, err
	}

	if !found {
		return nil, types.PositionNotFoundError{PoolId: poolId, LowerTick: lowerTick, UpperTick: upperTick, FrozenUntil: frozenUntil}
	}

	return positionStruct, nil
}

// GetUserPositions gets all the existing user positions across many pools.
func (k Keeper) GetUserPositions(ctx sdk.Context, addr sdk.AccAddress) ([]types.FullPositionByOwnerResult, error) {
	return osmoutils.GatherValuesFromStorePrefixWithKeyParser(ctx.KVStore(k.storeKey), types.KeyUserPositions(addr), ParseFullPositionFromBytes)
}

// ParsePositionFromBz parses bytes into a position struct. Returns a parsed position and nil on success.
// Returns error if bytes length is zero or if fails to parse the given bytes into the position struct.
func (k Keeper) setPosition(ctx sdk.Context,
	poolId uint64,
	owner sdk.AccAddress,
	lowerTick, upperTick int64,
	position *model.Position,
	frozenUntil time.Time,
) {
	store := ctx.KVStore(k.storeKey)
	key := types.KeyFullPosition(poolId, owner, lowerTick, upperTick, frozenUntil)
	osmoutils.MustSet(store, key, position)
}

func (k Keeper) deletePosition(ctx sdk.Context,
	poolId uint64,
	owner sdk.AccAddress,
	lowerTick, upperTick int64,
	frozenUntil time.Time,
) error {
	store := ctx.KVStore(k.storeKey)
	key := types.KeyFullPosition(poolId, owner, lowerTick, upperTick, frozenUntil)

	if !store.Has(key) {
		return types.PositionNotFoundError{PoolId: poolId, LowerTick: lowerTick, UpperTick: upperTick, FrozenUntil: frozenUntil}
	}

	// TODO: remove uptime records

	store.Delete(key)
	return nil
}<|MERGE_RESOLUTION|>--- conflicted
+++ resolved
@@ -69,15 +69,6 @@
 		return err
 	}
 
-<<<<<<< HEAD
-=======
-	// Create records for relevant uptime accumulators here.
-	uptimeAccumulators, err := k.getUptimeAccumulators(ctx, poolId)
-	if err != nil {
-		return err
-	}
-
->>>>>>> 237161a0
 	for uptimeIndex, uptime := range types.SupportedUptimes {
 		// We assume every position update requires the position to be frozen for the
 		// min uptime again. Thus, the difference between the position's `FrozenUntil`
@@ -88,22 +79,16 @@
 
 			// If a record does not exist for this uptime accumulator, create a new position.
 			// Otherwise, add to existing record.
-<<<<<<< HEAD
 			// Note that adding to a record resets its checkpointed accumulator value and sets
 			// aside any earned rewards to be claimed later.
-=======
->>>>>>> 237161a0
 			positionName := string(types.KeyFullPosition(poolId, owner, lowerTick, upperTick, frozenUntil))
 			recordExists, err := curUptimeAccum.HasPosition(positionName)
 			if err != nil {
 				return err
 			}
 
-<<<<<<< HEAD
 			// TODO: move these into helper functions that move up position's accum value by
 			// "incentives earned outside tick range" to not overpay
-=======
->>>>>>> 237161a0
 			if !recordExists {
 				err = curUptimeAccum.NewPosition(positionName, position.Liquidity, emptyOptions)
 			} else if !liquidityDelta.IsNegative() {
@@ -116,10 +101,7 @@
 			}
 		}
 	}
-<<<<<<< HEAD
-=======
 
->>>>>>> 237161a0
 	k.setPosition(ctx, poolId, owner, lowerTick, upperTick, position, frozenUntil)
 	// TODO: AddToAccumulator for each uptime accum here using (curTime - lastTime) / getPoolById().GetLiquidity()
 	// TODO: update LastLiqUpdate time here (using helper w/ new set fn + setPool)
