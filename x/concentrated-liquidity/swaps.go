--- conflicted
+++ resolved
@@ -23,17 +23,7 @@
 	liquidity                sdk.Dec // new liquidity when swap is done
 }
 
-<<<<<<< HEAD
 func (k Keeper) CreateNewConcentratedLiquidityPool(ctx sdk.Context, poolId uint64, denom0, denom1 string, currSqrtPrice sdk.Dec, currTick sdk.Int) (uint64, error) {
-=======
-func (k Keeper) CreateNewConcentratedLiquidityPool(
-	ctx sdk.Context,
-	poolId uint64,
-	denom0, denom1 string,
-	currSqrtPrice sdk.Dec,
-	currTick sdk.Int,
-) (types.ConcentratedPoolExtension, error) {
->>>>>>> 1f24c62f
 	denom0, denom1, err := types.OrderInitialPoolDenoms(denom0, denom1)
 	if err != nil {
 		return 0, err
