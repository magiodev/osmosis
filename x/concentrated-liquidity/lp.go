--- conflicted
+++ resolved
@@ -37,7 +37,6 @@
 		return sdk.Int{}, sdk.Int{}, sdk.Dec{}, err
 	}
 
-<<<<<<< HEAD
 	// N.B. we only write cache context if actual amounts
 	// returned are greater than the given minimums.
 	cacheCtx, writeCacheCtx := ctx.CacheContext()
@@ -62,9 +61,6 @@
 		}
 	}
 
-=======
-	// calculate liquidity created from this position
->>>>>>> 6f6791ae
 	liquidityDelta := math.GetLiquidityFromAmounts(pool.GetCurrentSqrtPrice(), sqrtPriceLowerTick, sqrtPriceUpperTick, amount0Desired, amount1Desired)
 	if liquidityDelta.IsZero() {
 		return sdk.Int{}, sdk.Int{}, sdk.Dec{}, errors.New("liquidityDelta calculated equals zero")
