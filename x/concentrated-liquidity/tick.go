--- conflicted
+++ resolved
@@ -91,11 +91,7 @@
 	// return 0 values if key has not been initialized
 	if !found {
 		// If tick has not yet been initialized, we create a new one and initialize
-<<<<<<< HEAD
-		// the fee growth outside,
-=======
 		// the fee growth outside.
->>>>>>> b8575831
 		initialFeeGrowthOutside, err := k.getInitialFeeGrowthOutsideForTick(ctx, poolId, tickIndex)
 		if err != nil {
 			return tickStruct, err
