package concentrated_liquidity

import (
	sdk "github.com/cosmos/cosmos-sdk/types"

	"github.com/osmosis-labs/osmosis/osmoutils"
	"github.com/osmosis-labs/osmosis/v14/x/concentrated-liquidity/internal/math"
	"github.com/osmosis-labs/osmosis/v14/x/concentrated-liquidity/model"
	types "github.com/osmosis-labs/osmosis/v14/x/concentrated-liquidity/types"
)

// initOrUpdateTick retrieves the tickInfo from the specified tickIndex and updates both the liquidityNet and LiquidityGross.
// if we are initializing or updating an upper tick, we subtract the liquidityIn from the LiquidityNet
// if we are initializing or updating an lower tick, we add the liquidityIn from the LiquidityNet
func (k Keeper) initOrUpdateTick(ctx sdk.Context, poolId uint64, tickIndex int64, liquidityIn sdk.Dec, upper bool) (err error) {
	pool, err := k.getPoolById(ctx, poolId)
	if err != nil {
		return err
	}

<<<<<<< HEAD
	pool, err := k.getPoolById(ctx, poolId)
	if err != nil {
		return err
	}

=======
>>>>>>> 6d668bf0
	currentTick := pool.GetCurrentTick().Int64()

	tickInfo, err := k.getTickInfo(ctx, poolId, tickIndex)
	if err != nil {
		return err
	}

	// calculate liquidityGross, which does not care about whether liquidityIn is positive or negative
	liquidityBefore := tickInfo.LiquidityGross

	// note that liquidityIn can be either positive or negative.
	// If negative, this would work as a subtraction from liquidityBefore
	liquidityAfter := math.AddLiquidity(liquidityBefore, liquidityIn)

	tickInfo.LiquidityGross = liquidityAfter

	// calculate liquidityNet, which we take into account and track depending on whether liquidityIn is positive or negative
	if upper {
		tickInfo.LiquidityNet = tickInfo.LiquidityNet.Sub(liquidityIn)
	} else {
		tickInfo.LiquidityNet = tickInfo.LiquidityNet.Add(liquidityIn)
	}

<<<<<<< HEAD
=======
	// if given tickIndex is LTE to current tick, tick's fee growth outside is set as fee accumulator's value
>>>>>>> 6d668bf0
	if tickIndex <= currentTick {
		accum, err := k.getFeeAccumulator(ctx, poolId)
		if err != nil {
			return err
		}

		tickInfo.FeeGrowthOutside = accum.GetValue()
	}

	k.SetTickInfo(ctx, poolId, tickIndex, tickInfo)

	return nil
}

func (k Keeper) crossTick(ctx sdk.Context, poolId uint64, tickIndex int64) (liquidityDelta sdk.Dec, err error) {
	tickInfo, err := k.getTickInfo(ctx, poolId, tickIndex)
	if err != nil {
		return sdk.Dec{}, err
	}

	accum, err := k.getFeeAccumulator(ctx, poolId)
	if err != nil {
		return sdk.Dec{}, err
	}

	tickInfo.FeeGrowthOutside = accum.GetValue().Sub(tickInfo.FeeGrowthOutside)

	// Update the crossed tick as its fees have changed
	// k.SetTickInfo(ctx, poolId, tickIndex, tickInfo)

	return tickInfo.LiquidityNet, nil
}

// getTickInfo gets tickInfo given poolId and tickIndex. Returns a boolean field that returns true if value is found for given key.
func (k Keeper) getTickInfo(ctx sdk.Context, poolId uint64, tickIndex int64) (tickInfo model.TickInfo, err error) {
	store := ctx.KVStore(k.storeKey)
	tickStruct := model.TickInfo{}
	key := types.KeyTick(poolId, tickIndex)
	if !k.poolExists(ctx, poolId) {
		return model.TickInfo{}, types.PoolNotFoundError{PoolId: poolId}
	}

	found, err := osmoutils.Get(store, key, &tickStruct)
	// return 0 values if key has not been initialized
	if !found {
		// If tick has not yet been initialized, we create a new one and initialize
		// the fee growth outside.
		initialFeeGrowthOutside, err := k.getInitialFeeGrowthOutsideForTick(ctx, poolId, tickIndex)
		if err != nil {
			return tickStruct, err
		}

		return model.TickInfo{LiquidityGross: sdk.ZeroDec(), LiquidityNet: sdk.ZeroDec(), FeeGrowthOutside: initialFeeGrowthOutside}, nil
	}
	if err != nil {
		return tickStruct, err
	}

	return tickStruct, nil
}

func (k Keeper) SetTickInfo(ctx sdk.Context, poolId uint64, tickIndex int64, tickInfo model.TickInfo) {
	store := ctx.KVStore(k.storeKey)
	key := types.KeyTick(poolId, tickIndex)
	osmoutils.MustSet(store, key, &tickInfo)
}

// validateTickInRangeIsValid validates that given ticks are valid.
// That is, both lower and upper ticks are within types.MinTick and types.MaxTick.
// Also, lower tick must be less than upper tick.
// Returns error if validation fails. Otherwise, nil.
// TODO: test
func validateTickRangeIsValid(tickSpacing uint64, lowerTick int64, upperTick int64) error {
	// Check if the lower and upper tick values are divisible by the tick spacing.
	if lowerTick%int64(tickSpacing) != 0 || upperTick%int64(tickSpacing) != 0 {
		return types.TickSpacingError{LowerTick: lowerTick, UpperTick: upperTick, TickSpacing: tickSpacing}
	}

	// Check if the lower tick value is within the valid range of MinTick to MaxTick.
	if lowerTick < types.MinTick || lowerTick >= types.MaxTick {
		return types.InvalidTickError{Tick: lowerTick, IsLower: true}
	}

	// Check if the upper tick value is within the valid range of MinTick to MaxTick.
	if upperTick > types.MaxTick || upperTick <= types.MinTick {
		return types.InvalidTickError{Tick: upperTick, IsLower: false}
	}

	// Check if the lower tick value is greater than or equal to the upper tick value.
	if lowerTick >= upperTick {
		return types.InvalidLowerUpperTickError{LowerTick: lowerTick, UpperTick: upperTick}
	}
	return nil
}<|MERGE_RESOLUTION|>--- conflicted
+++ resolved
@@ -18,14 +18,6 @@
 		return err
 	}
 
-<<<<<<< HEAD
-	pool, err := k.getPoolById(ctx, poolId)
-	if err != nil {
-		return err
-	}
-
-=======
->>>>>>> 6d668bf0
 	currentTick := pool.GetCurrentTick().Int64()
 
 	tickInfo, err := k.getTickInfo(ctx, poolId, tickIndex)
@@ -49,10 +41,7 @@
 		tickInfo.LiquidityNet = tickInfo.LiquidityNet.Add(liquidityIn)
 	}
 
-<<<<<<< HEAD
-=======
 	// if given tickIndex is LTE to current tick, tick's fee growth outside is set as fee accumulator's value
->>>>>>> 6d668bf0
 	if tickIndex <= currentTick {
 		accum, err := k.getFeeAccumulator(ctx, poolId)
 		if err != nil {
