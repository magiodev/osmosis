package concentrated_liquidity_test

import (
	"reflect"

	"github.com/cosmos/cosmos-sdk/store/prefix"
	"github.com/cosmos/cosmos-sdk/testutil"
	sdk "github.com/cosmos/cosmos-sdk/types"

	cl "github.com/osmosis-labs/osmosis/v14/x/concentrated-liquidity"
	"github.com/osmosis-labs/osmosis/v14/x/concentrated-liquidity/model"
	types "github.com/osmosis-labs/osmosis/v14/x/concentrated-liquidity/types"
)

const validPoolId = 1

func (s *KeeperTestSuite) TestTickOrdering() {
	s.SetupTest()

	storeKey := sdk.NewKVStoreKey("concentrated_liquidity")
	tKey := sdk.NewTransientStoreKey("transient_test")
	s.Ctx = testutil.DefaultContext(storeKey, tKey)
	s.App.ConcentratedLiquidityKeeper = cl.NewKeeper(s.App.AppCodec(), storeKey, s.App.BankKeeper, s.App.GetSubspace(types.ModuleName))

	liquidityTicks := []int64{-200, -55, -4, 70, 78, 84, 139, 240, 535}
	for _, t := range liquidityTicks {
		s.App.ConcentratedLiquidityKeeper.SetTickInfo(s.Ctx, 1, t, model.TickInfo{})
	}

	store := s.Ctx.KVStore(storeKey)
	prefixBz := types.KeyTickPrefix(1)
	prefixStore := prefix.NewStore(store, prefixBz)

	// Pick a value and ensure ordering is correct for lte=false, i.e. increasing
	// ticks.
	startKey := types.TickIndexToBytes(-4)
	iter := prefixStore.Iterator(startKey, nil)
	defer iter.Close()

	var vals []int64
	for ; iter.Valid(); iter.Next() {
		tick, err := types.TickIndexFromBytes(iter.Key())
		s.Require().NoError(err)

		vals = append(vals, tick)
	}

	s.Require().Equal([]int64{-4, 70, 78, 84, 139, 240, 535}, vals)

	// Pick a value and ensure ordering is correct for lte=true, i.e. decreasing
	// ticks.
	startKey = types.TickIndexToBytes(84)
	revIter := prefixStore.ReverseIterator(nil, startKey)
	defer revIter.Close()

	vals = nil
	for ; revIter.Valid(); revIter.Next() {
		tick, err := types.TickIndexFromBytes(revIter.Key())
		s.Require().NoError(err)

		vals = append(vals, tick)
	}

	s.Require().Equal([]int64{78, 70, -4, -55, -200}, vals)
}

func (s *KeeperTestSuite) TestInitOrUpdateTick() {
	type param struct {
		poolId      uint64
		tickIndex   int64
		liquidityIn sdk.Dec
		upper       bool
	}

	tests := []struct {
		name                   string
		param                  param
		tickExists             bool
		expectedLiquidityNet   sdk.Dec
		expectedLiquidityGross sdk.Dec
		expectedErr            error
	}{
		{
			name: "Init tick 50 with DefaultLiquidityAmt liquidity, upper",
			param: param{
				poolId:      validPoolId,
				tickIndex:   50,
				liquidityIn: DefaultLiquidityAmt,
				upper:       true,
			},
			tickExists:             false,
			expectedLiquidityNet:   DefaultLiquidityAmt.Neg(),
			expectedLiquidityGross: DefaultLiquidityAmt,
		},
		{
			name: "Init tick 50 with DefaultLiquidityAmt liquidity, lower",
			param: param{
				poolId:      validPoolId,
				tickIndex:   50,
				liquidityIn: DefaultLiquidityAmt,
				upper:       false,
			},
			tickExists:             false,
			expectedLiquidityNet:   DefaultLiquidityAmt,
			expectedLiquidityGross: DefaultLiquidityAmt,
		},
		{
			name: "Update tick 50 that already contains DefaultLiquidityAmt liquidity with DefaultLiquidityAmt more liquidity, upper",
			param: param{
				poolId:      validPoolId,
				tickIndex:   50,
				liquidityIn: DefaultLiquidityAmt,
				upper:       true,
			},
			tickExists:             true,
			expectedLiquidityNet:   DefaultLiquidityAmt.Mul(sdk.NewDec(2)).Neg(),
			expectedLiquidityGross: DefaultLiquidityAmt.Mul(sdk.NewDec(2)),
		},
		{
			name: "Update tick 50 that already contains DefaultLiquidityAmt liquidity with DefaultLiquidityAmt more liquidity, lower",
			param: param{
				poolId:      validPoolId,
				tickIndex:   50,
				liquidityIn: DefaultLiquidityAmt,
				upper:       false,
			},
			tickExists:             true,
			expectedLiquidityNet:   DefaultLiquidityAmt.Mul(sdk.NewDec(2)),
			expectedLiquidityGross: DefaultLiquidityAmt.Mul(sdk.NewDec(2)),
		},
		{
			name: "Init tick -50 with DefaultLiquidityAmt liquidity, upper",
			param: param{
				poolId:      validPoolId,
				tickIndex:   -50,
				liquidityIn: DefaultLiquidityAmt,
				upper:       true,
			},
			tickExists:             false,
			expectedLiquidityNet:   DefaultLiquidityAmt.Neg(),
			expectedLiquidityGross: DefaultLiquidityAmt,
		},
		{
			name: "Init tick -50 with DefaultLiquidityAmt liquidity, lower",
			param: param{
				poolId:      validPoolId,
				tickIndex:   -50,
				liquidityIn: DefaultLiquidityAmt,
				upper:       false,
			},
			tickExists:             false,
			expectedLiquidityNet:   DefaultLiquidityAmt,
			expectedLiquidityGross: DefaultLiquidityAmt,
		},
		{
			name: "Update tick -50 that already contains DefaultLiquidityAmt liquidity with DefaultLiquidityAmt more liquidity, upper",
			param: param{
				poolId:      validPoolId,
				tickIndex:   -50,
				liquidityIn: DefaultLiquidityAmt,
				upper:       true,
			},
			tickExists:             true,
			expectedLiquidityNet:   DefaultLiquidityAmt.Mul(sdk.NewDec(2)).Neg(),
			expectedLiquidityGross: DefaultLiquidityAmt.Mul(sdk.NewDec(2)),
		},
		{
			name: "Update tick -50 that already contains DefaultLiquidityAmt liquidity with DefaultLiquidityAmt more liquidity, lower",
			param: param{
				poolId:      validPoolId,
				tickIndex:   -50,
				liquidityIn: DefaultLiquidityAmt,
				upper:       false,
			},
			tickExists:             true,
			expectedLiquidityNet:   DefaultLiquidityAmt.Mul(sdk.NewDec(2)),
			expectedLiquidityGross: DefaultLiquidityAmt.Mul(sdk.NewDec(2)),
		},
		{
			name: "Init tick 50 with Negative DefaultLiquidityAmt liquidity, upper",
			param: param{
				poolId:      validPoolId,
				tickIndex:   50,
				liquidityIn: DefaultLiquidityAmt.Neg(),
				upper:       true,
			},
			tickExists:             false,
			expectedLiquidityNet:   DefaultLiquidityAmt,
			expectedLiquidityGross: DefaultLiquidityAmt.Neg(),
		},
		{
			name: "Update tick 50 that already contains DefaultLiquidityAmt liquidity with -DefaultLiquidityAmt liquidity, upper",
			param: param{
				poolId:      validPoolId,
				tickIndex:   50,
				liquidityIn: DefaultLiquidityAmt.Neg(),
				upper:       true,
			},
			tickExists:             true,
			expectedLiquidityNet:   sdk.ZeroDec(),
			expectedLiquidityGross: sdk.ZeroDec(),
		},
		{
			name: "Update tick -50 that already contains DefaultLiquidityAmt liquidity with negative DefaultLiquidityAmt liquidity, lower",
			param: param{
				poolId:      validPoolId,
				tickIndex:   -50,
				liquidityIn: DefaultLiquidityAmt.Neg(),
				upper:       false,
			},
			tickExists:             true,
			expectedLiquidityNet:   sdk.ZeroDec(),
			expectedLiquidityGross: sdk.ZeroDec(),
		},
		{
			name: "Init tick for non-existing pool",
			param: param{
				poolId:      2,
				tickIndex:   50,
				liquidityIn: DefaultLiquidityAmt,
				upper:       true,
			},
			tickExists:  false,
			expectedErr: types.PoolNotFoundError{PoolId: 2},
		},
	}

	for _, test := range tests {
		s.Run(test.name, func() {
			// Init suite for each test.
			s.Setup()

			// Create a default CL pool
			pool := s.PrepareConcentratedPool()
			currentTick := pool.GetCurrentTick().Int64()

			_, err := s.App.ConcentratedLiquidityKeeper.GetFeeAccumulator(s.Ctx, 1)
			s.Require().NoError(err)
			feeAccum, err := s.App.ConcentratedLiquidityKeeper.GetFeeAccumulator(s.Ctx, 1)
			s.Require().NoError(err)

			// manually update accumulator for testing
			defaultAccumCoins := sdk.NewDecCoins(sdk.NewDecCoin("foo", sdk.NewInt(50)))
			feeAccum.AddToAccumulator(defaultAccumCoins)

			// If tickExists set, initialize the specified tick with defaultLiquidityAmt
			preexistingLiquidity := sdk.ZeroDec()
			if test.tickExists {
				tickInfoBefore, err := s.App.ConcentratedLiquidityKeeper.GetTickInfo(s.Ctx, 1, test.param.tickIndex)
				s.Require().NoError(err)
				err = s.App.ConcentratedLiquidityKeeper.InitOrUpdateTick(s.Ctx, test.param.poolId, currentTick, test.param.tickIndex, DefaultLiquidityAmt, test.param.upper)
				s.Require().NoError(err)
				if tickInfoBefore.LiquidityGross.IsZero() && test.param.tickIndex <= pool.GetCurrentTick().Int64() {
					tickInfoAfter, err := s.App.ConcentratedLiquidityKeeper.GetTickInfo(s.Ctx, 1, test.param.tickIndex)
					s.Require().NoError(err)
					s.Require().Equal(tickInfoAfter.FeeGrowthOutside, feeAccum.GetValue())
				}
				preexistingLiquidity = DefaultLiquidityAmt
			}

			// Get the tick info for poolId 1
			tickInfoAfter, err := s.App.ConcentratedLiquidityKeeper.GetTickInfo(s.Ctx, 1, test.param.tickIndex)
			s.Require().NoError(err)

			// Ensure tick state contains any preexistingLiquidity (zero otherwise)
			s.Require().Equal(preexistingLiquidity, tickInfoAfter.LiquidityGross)

			// Initialize or update the tick according to the test case
			err = s.App.ConcentratedLiquidityKeeper.InitOrUpdateTick(s.Ctx, test.param.poolId, currentTick, test.param.tickIndex, test.param.liquidityIn, test.param.upper)
			if tickInfoAfter.LiquidityGross.IsZero() && test.param.tickIndex <= pool.GetCurrentTick().Int64() {
				tickInfoAfter, err := s.App.ConcentratedLiquidityKeeper.GetTickInfo(s.Ctx, 1, test.param.tickIndex)
				s.Require().NoError(err)
				s.Require().Equal(tickInfoAfter.FeeGrowthOutside, feeAccum.GetValue())
			}
			if test.expectedErr != nil {
				s.Require().ErrorIs(err, test.expectedErr)
				return
			}
			s.Require().NoError(err)

			// Get the tick info for poolId 1 again
			tickInfoAfter, err = s.App.ConcentratedLiquidityKeeper.GetTickInfo(s.Ctx, 1, test.param.tickIndex)
			s.Require().NoError(err)

			// Check that the initialized or updated tick matches our expectation
			s.Require().Equal(test.expectedLiquidityNet, tickInfoAfter.LiquidityNet)
			s.Require().Equal(test.expectedLiquidityGross, tickInfoAfter.LiquidityGross)

			if test.param.tickIndex <= 0 {
				s.Require().Equal(defaultAccumCoins, tickInfoAfter.FeeGrowthOutside)
			} else {
				s.Require().Equal(sdk.DecCoins(nil), tickInfoAfter.FeeGrowthOutside)
			}
		})
	}
}

func (s *KeeperTestSuite) TestGetTickInfo() {
	var (
		preInitializedTickIndex = DefaultCurrTick.Int64() + 2
		expectedUptimes         = getExpectedUptimes()
		emptyUptimeTrackers     = wrapUptimeTrackers(expectedUptimes.emptyExpectedAccumValues)
		varyingTokensAndDenoms  = wrapUptimeTrackers(expectedUptimes.varyingTokensMultiDenom)
	)

	tests := []struct {
		name                     string
		poolToGet                uint64
		tickToGet                int64
		preInitUptimeAccumValues []sdk.DecCoins
		expectedTickInfo         model.TickInfo
		expectedErr              error
	}{
		{
			name:      "Get tick info on existing pool and existing tick",
			poolToGet: validPoolId,
			tickToGet: preInitializedTickIndex,
			// Note that FeeGrowthOutside and UptimeGrowthOutside(s) are not updated.
			expectedTickInfo: model.TickInfo{LiquidityGross: DefaultLiquidityAmt, LiquidityNet: DefaultLiquidityAmt.Neg(), UptimeTrackers: emptyUptimeTrackers},
		},
		{
			name:                     "Get tick info on existing pool and existing tick with init but zero global uptime accums",
			poolToGet:                validPoolId,
			tickToGet:                preInitializedTickIndex,
			preInitUptimeAccumValues: expectedUptimes.varyingTokensMultiDenom,
			// Note that FeeGrowthOutside is not updated, but UptimeGrowthOutsides are.
			// We expect uptime trackers to be initialized to global uptime accums since tick >= active tick
			expectedTickInfo: model.TickInfo{LiquidityGross: DefaultLiquidityAmt, LiquidityNet: DefaultLiquidityAmt.Neg(), UptimeTrackers: emptyUptimeTrackers},
		},
		{
			name:                     "Get tick info on existing pool and existing tick with nonzero global uptime accums",
			poolToGet:                validPoolId,
			tickToGet:                preInitializedTickIndex - 3,
			preInitUptimeAccumValues: expectedUptimes.varyingTokensMultiDenom,
			// Note that FeeGrowthOutside is not updated, but UptimeGrowthOutsides are.
			// We expect uptime trackers to be initialized to zero since tick < active tick
			expectedTickInfo: model.TickInfo{LiquidityGross: sdk.ZeroDec(), LiquidityNet: sdk.ZeroDec(), FeeGrowthOutside: sdk.NewDecCoins(oneEth), UptimeTrackers: varyingTokensAndDenoms},
		},
		{
			name:                     "Get tick info for active tick on existing pool with existing tick",
			poolToGet:                validPoolId,
			tickToGet:                DefaultCurrTick.Int64(),
			preInitUptimeAccumValues: expectedUptimes.varyingTokensMultiDenom,
			// Uptime trackers are set to global since tickToGet >= current tick
			expectedTickInfo: model.TickInfo{LiquidityGross: sdk.ZeroDec(), LiquidityNet: sdk.ZeroDec(), FeeGrowthOutside: sdk.NewDecCoins(oneEth), UptimeTrackers: varyingTokensAndDenoms},
		},
		{
			name:      "Get tick info on existing pool with no existing tick (cur pool tick > tick)",
			poolToGet: validPoolId,
			tickToGet: DefaultCurrTick.Int64() + 1,
			// Note that FeeGrowthOutside and UptimeGrowthOutside(s) are not initialized.
			expectedTickInfo: model.TickInfo{LiquidityGross: sdk.ZeroDec(), LiquidityNet: sdk.ZeroDec(), UptimeTrackers: emptyUptimeTrackers},
		},
		{
			name:      "Get tick info on existing pool with no existing tick (cur pool tick == tick), initialized fee growth outside",
			poolToGet: validPoolId,
			tickToGet: DefaultCurrTick.Int64(),
			// Note that FeeGrowthOutside and UptimeGrowthOutside(s) are initialized.
			expectedTickInfo: model.TickInfo{LiquidityGross: sdk.ZeroDec(), LiquidityNet: sdk.ZeroDec(), FeeGrowthOutside: sdk.NewDecCoins(oneEth), UptimeTrackers: emptyUptimeTrackers},
		},
		{
			name:        "Get tick info on a non-existing pool with no existing tick",
			poolToGet:   2,
			tickToGet:   DefaultCurrTick.Int64() + 1,
			expectedErr: types.PoolNotFoundError{PoolId: 2},
		},
	}

	for _, test := range tests {
		s.Run(test.name, func() {
			// Init suite for each test.
			s.Setup()

			// Create a default CL pool
			clPool := s.PrepareConcentratedPool()
			clKeeper := s.App.ConcentratedLiquidityKeeper

			if test.preInitUptimeAccumValues != nil {
				addToUptimeAccums(s.Ctx, clPool, clKeeper, test.preInitUptimeAccumValues)
			}

			// Set up an initialized tick
			err := clKeeper.InitOrUpdateTick(s.Ctx, validPoolId, DefaultCurrTick.Int64(), preInitializedTickIndex, DefaultLiquidityAmt, true)
			s.Require().NoError(err)

			// Charge fee to make sure that the global fee accumulator is always updated.
			// This is to test that the per-tick fee growth accumulator gets initialized.
			if test.poolToGet == validPoolId {
				s.SetupDefaultPosition(test.poolToGet)
			}
			err = clKeeper.ChargeFee(s.Ctx, validPoolId, oneEth)
			s.Require().NoError(err)

			// System under test
			tickInfo, err := clKeeper.GetTickInfo(s.Ctx, test.poolToGet, test.tickToGet)
			if test.expectedErr != nil {
				s.Require().Error(err)
				s.Require().ErrorAs(err, &test.expectedErr)
				s.Require().Equal(model.TickInfo{}, tickInfo)
			} else {
				s.Require().NoError(err)
				clPool, err = clKeeper.GetPoolById(s.Ctx, validPoolId)
				s.Require().Equal(test.expectedTickInfo, tickInfo)
			}
		})
	}
}

func (s *KeeperTestSuite) TestCrossTick() {
	var (
		preInitializedTickIndex = DefaultCurrTick.Int64() - 2
<<<<<<< HEAD
		expectedUptimes = getExpectedUptimes()
		// emptyUptimeTrackers = wrapUptimeTrackers(expectedUptimes.emptyExpectedAccumValues)
		// varyingTokensAndDenoms = wrapUptimeTrackers(expectedUptimes.varyingTokensMultiDenom)
=======
		defaultAdditiveFee      = sdk.NewDecCoinFromDec(USDC, sdk.NewDec(1000))
>>>>>>> a607e480
	)

	tests := []struct {
		name                         string
		poolToGet                    uint64
		tickToGet                    int64
<<<<<<< HEAD
		initGlobalUptimeAccumValues []sdk.DecCoins
		globalUptimeAccumDelta		[]sdk.DecCoins
		expectedUptimeTrackers		[]model.UptimeTracker
=======
		additiveFee                  sdk.DecCoin
>>>>>>> a607e480
		expectedLiquidityDelta       sdk.Dec
		expectedTickFeeGrowthOutside sdk.DecCoins
		expectedErr                  bool
	}{
		{
			name:                         "Get tick info on existing pool and existing tick",
			poolToGet:                    validPoolId,
			tickToGet:                    preInitializedTickIndex,
<<<<<<< HEAD
			// Global uptime accums remain unchanged after tick init
			initGlobalUptimeAccumValues: expectedUptimes.varyingTokensMultiDenom,
			globalUptimeAccumDelta: expectedUptimes.emptyExpectedAccumValues,

			// expectedUptimeTrackers: ,
=======
			additiveFee:                  defaultAdditiveFee,
			expectedLiquidityDelta:       DefaultLiquidityAmt.Neg(),
			expectedTickFeeGrowthOutside: DefaultFeeAccumCoins.Add(defaultAdditiveFee),
		},
		{
			name:                         "twice the default additive fee",
			poolToGet:                    validPoolId,
			tickToGet:                    preInitializedTickIndex,
			additiveFee:                  defaultAdditiveFee.Add(defaultAdditiveFee),
>>>>>>> a607e480
			expectedLiquidityDelta:       DefaultLiquidityAmt.Neg(),
			expectedTickFeeGrowthOutside: DefaultFeeAccumCoins.Add(defaultAdditiveFee.Add(defaultAdditiveFee)),
		},
		{
			name:        "Try invalid tick",
			poolToGet:   2,
			tickToGet:   preInitializedTickIndex,
			additiveFee: defaultAdditiveFee,
			expectedErr: true,
		},

		// TODO: test with empty accums

		// TODO: test with varying accums

		// TODO: test with same accums

		// TODO: test with tick above vs. below for all of above
	}

	for _, test := range tests {
		s.Run(test.name, func() {
			// Init suite for each test.
			s.Setup()

			// Create a default CL pool
			clPool := s.PrepareConcentratedPool()

			if test.poolToGet == validPoolId {
				s.FundAcc(s.TestAccs[0], sdk.NewCoins(sdk.NewCoin("ETH", sdk.NewInt(10000000000000)), sdk.NewCoin("USDC", sdk.NewInt(1000000000000))))
				s.SetupPosition(test.poolToGet, s.TestAccs[0], DefaultCoin0, DefaultCoin1, DefaultLowerTick, DefaultUpperTick, s.Ctx.BlockTime().Add(DefaultFreezeDuration))
			}

			// Charge fee to make sure that the global fee accumulator is always updated.
			// This is to test that the per-tick fee growth accumulator gets initialized.
			defaultAccumCoins := sdk.NewDecCoin("foo", sdk.NewInt(50))
			err := s.App.ConcentratedLiquidityKeeper.ChargeFee(s.Ctx, validPoolId, defaultAccumCoins)
			s.Require().NoError(err)

			// Initialize global uptime accums
			if test.initGlobalUptimeAccumValues != nil {
				addToUptimeAccums(s.Ctx, clPool, s.App.ConcentratedLiquidityKeeper, test.initGlobalUptimeAccumValues)
			}

			// Set up an initialized tick
			err = s.App.ConcentratedLiquidityKeeper.InitOrUpdateTick(s.Ctx, validPoolId, DefaultCurrTick.Int64(), preInitializedTickIndex, DefaultLiquidityAmt, true)
			s.Require().NoError(err)

			// Update global uptime accums for edge case testing
			if test.globalUptimeAccumDelta != nil {
				addToUptimeAccums(s.Ctx, clPool, s.App.ConcentratedLiquidityKeeper, test.globalUptimeAccumDelta)
			}

			// update the fee accumulator so that we have accum value > tick fee growth value
			// now we have 100 foo coins inside the pool accumulator
			err = s.App.ConcentratedLiquidityKeeper.ChargeFee(s.Ctx, validPoolId, defaultAccumCoins)
			s.Require().NoError(err)

			// System under test
			liquidityDelta, err := s.App.ConcentratedLiquidityKeeper.CrossTick(s.Ctx, test.poolToGet, test.tickToGet, test.additiveFee)
			if test.expectedErr {
				s.Require().Error(err)
			} else {
				s.Require().NoError(err)
				s.Require().Equal(test.expectedLiquidityDelta, liquidityDelta)

				// fee-related tests

				// now check if fee accumulator has been properly updated
				accum, err := s.App.ConcentratedLiquidityKeeper.GetFeeAccumulator(s.Ctx, test.poolToGet)
				s.Require().NoError(err)

				// accum value should not have changed
				s.Require().Equal(accum.GetValue(), sdk.NewDecCoins(defaultAccumCoins).MulDec(sdk.NewDec(2)))

				// check if the tick fee growth outside has been correctly subtracted
				tickInfo, err := s.App.ConcentratedLiquidityKeeper.GetTickInfo(s.Ctx, test.poolToGet, preInitializedTickIndex)
				s.Require().NoError(err)
				s.Require().Equal(test.expectedTickFeeGrowthOutside, tickInfo.FeeGrowthOutside)

				// incentive-related tests

				// ensure tick being entered has properly updated uptime trackers
				// TODO: add test.expectedUptimeTrackers
			}
		})
	}
}

func (s *KeeperTestSuite) TestGetLiquidityDepthFromIterator() {
	firstTickLiquidityDepth := types.LiquidityDepth{
		TickIndex:    sdk.NewInt(-3),
		LiquidityNet: sdk.NewDec(-30),
	}
	secondTickLiquidityDepth := types.LiquidityDepth{
		TickIndex:    sdk.NewInt(1),
		LiquidityNet: sdk.NewDec(10),
	}
	thirdTickLiquidityDepth := types.LiquidityDepth{
		TickIndex:    sdk.NewInt(2),
		LiquidityNet: sdk.NewDec(20),
	}
	fourthTickLiquidityDepth := types.LiquidityDepth{
		TickIndex:    sdk.NewInt(4),
		LiquidityNet: sdk.NewDec(40),
	}
	tests := []struct {
		name                    string
		invalidPool             bool
		expectedErr             bool
		lowerTick               int64
		upperTick               int64
		expectedLiquidityDepths []types.LiquidityDepth
	}{
		{
			name:      "Entire range of user position",
			lowerTick: firstTickLiquidityDepth.TickIndex.Int64(),
			upperTick: fourthTickLiquidityDepth.TickIndex.Int64(),
			expectedLiquidityDepths: []types.LiquidityDepth{
				firstTickLiquidityDepth,
				secondTickLiquidityDepth,
				thirdTickLiquidityDepth,
				fourthTickLiquidityDepth,
			},
		},
		{
			name:      "Half range of user position",
			lowerTick: thirdTickLiquidityDepth.TickIndex.Int64(),
			upperTick: fourthTickLiquidityDepth.TickIndex.Int64(),
			expectedLiquidityDepths: []types.LiquidityDepth{
				thirdTickLiquidityDepth,
				fourthTickLiquidityDepth,
			},
		},
		{
			name:      "single range",
			lowerTick: thirdTickLiquidityDepth.TickIndex.Int64(),
			upperTick: thirdTickLiquidityDepth.TickIndex.Int64(),
			expectedLiquidityDepths: []types.LiquidityDepth{
				thirdTickLiquidityDepth,
			},
		},
		{
			name:                    "tick that does not exist",
			lowerTick:               10,
			upperTick:               10,
			expectedLiquidityDepths: []types.LiquidityDepth{},
		},
		{
			name:        "invalid pool id",
			invalidPool: true,
			lowerTick:   thirdTickLiquidityDepth.TickIndex.Int64(),
			upperTick:   fourthTickLiquidityDepth.TickIndex.Int64(),
			expectedErr: true,
		},
	}

	for _, test := range tests {
		s.Run(test.name, func() {
			// Init suite for each test.
			s.Setup()

			// Create a default CL pool
			pool := s.PrepareConcentratedPool()

			// Create ticks
			// Initialized tickIndex -> liquidity net gross as following:
			// 1 -> 10, 2 -> 20, 3 -> 30, 4 -> 40
			s.App.ConcentratedLiquidityKeeper.SetTickInfo(s.Ctx, pool.GetId(), firstTickLiquidityDepth.TickIndex.Int64(), model.TickInfo{
				LiquidityNet: firstTickLiquidityDepth.LiquidityNet,
			})
			s.App.ConcentratedLiquidityKeeper.SetTickInfo(s.Ctx, pool.GetId(), secondTickLiquidityDepth.TickIndex.Int64(), model.TickInfo{
				LiquidityNet: secondTickLiquidityDepth.LiquidityNet,
			})
			s.App.ConcentratedLiquidityKeeper.SetTickInfo(s.Ctx, pool.GetId(), thirdTickLiquidityDepth.TickIndex.Int64(), model.TickInfo{
				LiquidityNet: thirdTickLiquidityDepth.LiquidityNet,
			})
			s.App.ConcentratedLiquidityKeeper.SetTickInfo(s.Ctx, pool.GetId(), fourthTickLiquidityDepth.TickIndex.Int64(), model.TickInfo{
				LiquidityNet: fourthTickLiquidityDepth.LiquidityNet,
			})

			paramPoolId := pool.GetId()
			if test.invalidPool {
				paramPoolId = pool.GetId() + 1
			}

			// System Under Test
			liquidityDepths, err := s.App.ConcentratedLiquidityKeeper.GetPerTickLiquidityDepthFromRange(
				s.Ctx,
				paramPoolId,
				test.lowerTick,
				test.upperTick,
			)

			if test.expectedErr {
				s.Require().Error(err)
				return
			}

			s.Require().NoError(err)
			s.Require().True(reflect.DeepEqual(liquidityDepths, test.expectedLiquidityDepths))
		})
	}
}

func (s *KeeperTestSuite) TestValidateTickRangeIsValid() {
	// use 2 as default tick spacing
	defaultTickSpacing := uint64(2)

	tests := []struct {
		name          string
		lowerTick     int64
		upperTick     int64
		tickSpacing   uint64
		expectedError error
	}{
		{
			name:          "lower tick is not divisible by deafult tick spacing",
			lowerTick:     3,
			upperTick:     2,
			expectedError: types.TickSpacingError{LowerTick: 3, UpperTick: 2, TickSpacing: defaultTickSpacing},
		},
		{
			name:          "upper tick is not divisible by default tick spacing",
			lowerTick:     2,
			upperTick:     3,
			expectedError: types.TickSpacingError{LowerTick: 2, UpperTick: 3, TickSpacing: defaultTickSpacing},
		},
		{
			name:          "lower tick is not divisible by tick spacing",
			lowerTick:     4,
			upperTick:     3,
			tickSpacing:   3,
			expectedError: types.TickSpacingError{LowerTick: 4, UpperTick: 3, TickSpacing: 3},
		},
		{
			name:          "upper tick is not divisible by tick spacing",
			lowerTick:     3,
			upperTick:     4,
			tickSpacing:   3,
			expectedError: types.TickSpacingError{LowerTick: 3, UpperTick: 4, TickSpacing: 3},
		},
		{
			name:          "lower tick is smaller than min tick",
			lowerTick:     DefaultMinTick - 2,
			upperTick:     2,
			expectedError: types.InvalidTickError{Tick: DefaultMinTick - 2, IsLower: true, MinTick: DefaultMinTick, MaxTick: DefaultMaxTick},
		},
		{
			name:          "lower tick is greater than max tick",
			lowerTick:     DefaultMaxTick + 2,
			upperTick:     DefaultMaxTick + 4,
			expectedError: types.InvalidTickError{Tick: DefaultMaxTick + 2, IsLower: true, MinTick: DefaultMinTick, MaxTick: DefaultMaxTick},
		},
		{
			name:          "upper tick is smaller than min tick",
			lowerTick:     2,
			upperTick:     DefaultMinTick - 2,
			expectedError: types.InvalidTickError{Tick: DefaultMinTick - 2, IsLower: false, MinTick: DefaultMinTick, MaxTick: DefaultMaxTick},
		},
		{
			name:          "upper tick is greater than max tick",
			lowerTick:     2,
			upperTick:     DefaultMaxTick + 2,
			expectedError: types.InvalidTickError{Tick: DefaultMaxTick + 2, IsLower: false, MinTick: DefaultMinTick, MaxTick: DefaultMaxTick},
		},
		{
			name:      "lower tick is greater than upper tick",
			lowerTick: 2,
			upperTick: 0,

			expectedError: types.InvalidLowerUpperTickError{LowerTick: 2, UpperTick: 0},
		},
		{
			name:      "happy path with default tick spacing",
			lowerTick: 2,
			upperTick: 4,
		},
		{
			name:        "happy path with non default tick spacing",
			tickSpacing: 3,
			lowerTick:   3,
			upperTick:   6,
		},
	}

	for _, test := range tests {
		s.Run(test.name, func() {
			s.Setup()

			// use default exponent at price one
			exponentAtPriceOne := DefaultExponentAtPriceOne

			tickSpacing := defaultTickSpacing
			if test.tickSpacing != uint64(0) {
				tickSpacing = test.tickSpacing
			}

			// System Under Test
			err := cl.ValidateTickInRangeIsValid(tickSpacing, exponentAtPriceOne, test.lowerTick, test.upperTick)

			if test.expectedError != nil {
				s.Require().Error(err)
				s.Require().ErrorContains(err, test.expectedError.Error())
			} else {
				s.Require().NoError(err)
			}
		})
	}
}<|MERGE_RESOLUTION|>--- conflicted
+++ resolved
@@ -409,26 +409,20 @@
 func (s *KeeperTestSuite) TestCrossTick() {
 	var (
 		preInitializedTickIndex = DefaultCurrTick.Int64() - 2
-<<<<<<< HEAD
 		expectedUptimes = getExpectedUptimes()
 		// emptyUptimeTrackers = wrapUptimeTrackers(expectedUptimes.emptyExpectedAccumValues)
 		// varyingTokensAndDenoms = wrapUptimeTrackers(expectedUptimes.varyingTokensMultiDenom)
-=======
 		defaultAdditiveFee      = sdk.NewDecCoinFromDec(USDC, sdk.NewDec(1000))
->>>>>>> a607e480
 	)
 
 	tests := []struct {
 		name                         string
 		poolToGet                    uint64
 		tickToGet                    int64
-<<<<<<< HEAD
 		initGlobalUptimeAccumValues []sdk.DecCoins
 		globalUptimeAccumDelta		[]sdk.DecCoins
 		expectedUptimeTrackers		[]model.UptimeTracker
-=======
 		additiveFee                  sdk.DecCoin
->>>>>>> a607e480
 		expectedLiquidityDelta       sdk.Dec
 		expectedTickFeeGrowthOutside sdk.DecCoins
 		expectedErr                  bool
@@ -437,13 +431,10 @@
 			name:                         "Get tick info on existing pool and existing tick",
 			poolToGet:                    validPoolId,
 			tickToGet:                    preInitializedTickIndex,
-<<<<<<< HEAD
 			// Global uptime accums remain unchanged after tick init
 			initGlobalUptimeAccumValues: expectedUptimes.varyingTokensMultiDenom,
 			globalUptimeAccumDelta: expectedUptimes.emptyExpectedAccumValues,
-
 			// expectedUptimeTrackers: ,
-=======
 			additiveFee:                  defaultAdditiveFee,
 			expectedLiquidityDelta:       DefaultLiquidityAmt.Neg(),
 			expectedTickFeeGrowthOutside: DefaultFeeAccumCoins.Add(defaultAdditiveFee),
@@ -453,7 +444,6 @@
 			poolToGet:                    validPoolId,
 			tickToGet:                    preInitializedTickIndex,
 			additiveFee:                  defaultAdditiveFee.Add(defaultAdditiveFee),
->>>>>>> a607e480
 			expectedLiquidityDelta:       DefaultLiquidityAmt.Neg(),
 			expectedTickFeeGrowthOutside: DefaultFeeAccumCoins.Add(defaultAdditiveFee.Add(defaultAdditiveFee)),
 		},
