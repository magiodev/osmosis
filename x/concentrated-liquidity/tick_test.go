--- conflicted
+++ resolved
@@ -428,11 +428,7 @@
 		expectedErr                  bool
 	}{
 		{
-<<<<<<< HEAD
-			name:                    "Get tick info on existing pool and existing tick below current tick (nonzero uptime trackers)",
-=======
 			name:                    "Get tick info of existing tick below current tick (nonzero uptime trackers)",
->>>>>>> 981dcef2
 			poolToGet:               validPoolId,
 			preInitializedTickIndex: preInitializedTickIndex,
 			tickToGet:               preInitializedTickIndex,
@@ -448,52 +444,12 @@
 			expectedTickFeeGrowthOutside: DefaultFeeAccumCoins.Add(defaultAdditiveFee),
 		},
 		{
-<<<<<<< HEAD
-			name:                         "Get tick info on existing pool and existing tick above current tick (nil uptime trackers)",
-=======
 			name:                         "Get tick info of existing tick below current tick (nil uptime trackers)",
->>>>>>> 981dcef2
 			poolToGet:                    validPoolId,
 			preInitializedTickIndex:      preInitializedTickIndex,
 			tickToGet:                    preInitializedTickIndex,
 			additiveFee:                  defaultAdditiveFee,
 			expectedUptimeTrackers:       emptyUptimeTrackers,
-<<<<<<< HEAD
-			expectedLiquidityDelta:       DefaultLiquidityAmt.Neg(),
-			expectedTickFeeGrowthOutside: DefaultFeeAccumCoins.Add(defaultAdditiveFee),
-		},
-		{
-			name:                    "Get tick info on existing pool and existing tick below current tick (nonzero uptime trackers)",
-			poolToGet:               validPoolId,
-			preInitializedTickIndex: preInitializedTickIndex,
-			tickToGet:               DefaultCurrTick.Int64() + 1,
-			additiveFee:             defaultAdditiveFee,
-			// Global uptime accums remain unchanged after tick init
-			initGlobalUptimeAccumValues: expectedUptimes.twoHundredTokensMultiDenom,
-			globalUptimeAccumDelta:      expectedUptimes.hundredTokensMultiDenom,
-			// We expect new uptime trackers to be equal to new global
-			// This is because we init them to zero (since target tick is above current tick),
-			// so when we cross the tick and "flip" it, we expect it to be the global value - 0 = global value.
-			expectedUptimeTrackers:       wrapUptimeTrackers(expectedUptimes.threeHundredTokensMultiDenom),
-			expectedLiquidityDelta:       sdk.ZeroDec(),
-			expectedTickFeeGrowthOutside: DefaultFeeAccumCoins.Add(defaultAdditiveFee).Add(DefaultFeeAccumCoins...),
-		},
-		{
-			// Note that this test case covers technically undefined behavior (crossing into the current tick).
-			name:                    "Get tick info on existing pool and existing tick at current tick (nonzero uptime trackers)",
-			poolToGet:               validPoolId,
-			preInitializedTickIndex: DefaultCurrTick.Int64(),
-			tickToGet:               DefaultCurrTick.Int64(),
-			additiveFee:             defaultAdditiveFee,
-			// Global uptime accums remain unchanged after tick init
-			initGlobalUptimeAccumValues: expectedUptimes.twoHundredTokensMultiDenom,
-			globalUptimeAccumDelta:      expectedUptimes.hundredTokensMultiDenom,
-			// We expect new uptime trackers to be new global - init global
-			// This is because we init them to twoHundredTokensMultiDenom and then add hundredTokensMultiDenom,
-			// so when we cross the tick and "flip" it, we expect threeHundredTokensMultiDenom - twoHundredTokensMultiDenom
-			expectedUptimeTrackers:       wrapUptimeTrackers(expectedUptimes.hundredTokensMultiDenom),
-=======
->>>>>>> 981dcef2
 			expectedLiquidityDelta:       DefaultLiquidityAmt.Neg(),
 			expectedTickFeeGrowthOutside: DefaultFeeAccumCoins.Add(defaultAdditiveFee),
 		},
