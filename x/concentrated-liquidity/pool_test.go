--- conflicted
+++ resolved
@@ -510,11 +510,9 @@
 			s.FundAcc(s.TestAccs[0], sdk.NewCoins(sdk.NewCoin("eth", sdk.NewInt(10000000000000)), sdk.NewCoin("usdc", sdk.NewInt(1000000000000))))
 			s.FundAcc(s.TestAccs[1], sdk.NewCoins(sdk.NewCoin("eth", sdk.NewInt(10000000000000)), sdk.NewCoin("usdc", sdk.NewInt(1000000000000))))
 			// create pool
-<<<<<<< HEAD
-			poolId, err := s.App.ConcentratedLiquidityKeeper.CreateNewConcentratedLiquidityPool(s.Ctx, 1, "eth", "usdc", currSqrtPrice, currTick)
-=======
-			pool, err := s.App.ConcentratedLiquidityKeeper.CreateNewConcentratedLiquidityPool(s.Ctx, 1, "eth", "usdc", DefaultCurrSqrtPrice, DefaultCurrTick)
->>>>>>> 1f24c62f
+			poolId, err := s.App.ConcentratedLiquidityKeeper.CreateNewConcentratedLiquidityPool(s.Ctx, 1, "eth", "usdc", DefaultCurrSqrtPrice, DefaultCurrTick)
+			s.Require().NoError(err)
+			pool, err := s.App.ConcentratedLiquidityKeeper.GetPoolById(s.Ctx, poolId)
 			s.Require().NoError(err)
 
 			// add positions
@@ -524,9 +522,6 @@
 			tokenIn, tokenOut, updatedTick, updatedLiquidity, _, err := s.App.ConcentratedLiquidityKeeper.CalcOutAmtGivenInInternal(
 				s.Ctx,
 				test.tokenIn, test.tokenOutDenom,
-<<<<<<< HEAD
-				swapFee, test.priceLimit, poolId)
-=======
 				DefaultZeroSwapFee, test.priceLimit, pool.GetId())
 			if test.expectErr {
 				s.Require().Error(err)
@@ -541,7 +536,6 @@
 					test.newLowerPrice = DefaultLowerPrice
 					test.newUpperPrice = DefaultUpperPrice
 				}
->>>>>>> 1f24c62f
 
 				newLowerTick := math.PriceToTick(test.newLowerPrice)
 				newUpperTick := math.PriceToTick(test.newUpperPrice)
@@ -964,11 +958,9 @@
 			s.FundAcc(s.TestAccs[1], sdk.NewCoins(sdk.NewCoin("eth", sdk.NewInt(10000000000000)), sdk.NewCoin("usdc", sdk.NewInt(1000000000000))))
 
 			// create pool
-<<<<<<< HEAD
-			poolId, err := s.App.ConcentratedLiquidityKeeper.CreateNewConcentratedLiquidityPool(s.Ctx, 1, "eth", "usdc", currSqrtPrice, currTick)
-=======
-			pool, err := s.App.ConcentratedLiquidityKeeper.CreateNewConcentratedLiquidityPool(s.Ctx, 1, "eth", "usdc", DefaultCurrSqrtPrice, DefaultCurrTick)
->>>>>>> 1f24c62f
+			poolId, err := s.App.ConcentratedLiquidityKeeper.CreateNewConcentratedLiquidityPool(s.Ctx, 1, "eth", "usdc", DefaultCurrSqrtPrice, DefaultCurrTick)
+			s.Require().NoError(err)
+			pool, err := s.App.ConcentratedLiquidityKeeper.GetPoolById(s.Ctx, poolId)
 			s.Require().NoError(err)
 
 			// add positions
@@ -977,10 +969,6 @@
 			// perform calc
 			tokenIn, tokenOut, updatedTick, updatedLiquidity, _, err := s.App.ConcentratedLiquidityKeeper.CalcInAmtGivenOutInternal(
 				s.Ctx,
-<<<<<<< HEAD
-				test.tokenIn, test.tokenOutDenom,
-				swapFee, test.priceLimit, poolId)
-=======
 				test.tokenOut, test.tokenInDenom,
 				DefaultZeroSwapFee, test.priceLimit, pool.GetId())
 			if test.expectErr {
@@ -1019,7 +1007,6 @@
 				s.Ctx,
 				test.tokenOut, test.tokenInDenom,
 				DefaultZeroSwapFee, test.priceLimit, pool.GetId())
->>>>>>> 1f24c62f
 			if test.expectErr {
 				s.Require().Error(err)
 			} else {
@@ -1102,7 +1089,7 @@
 			s.SetupTest()
 
 			// Set up default pool
-			pool, err := s.App.ConcentratedLiquidityKeeper.CreateNewConcentratedLiquidityPool(s.Ctx, 1, ETH, USDC, DefaultCurrSqrtPrice, DefaultCurrTick)
+			poolId, err := s.App.ConcentratedLiquidityKeeper.CreateNewConcentratedLiquidityPool(s.Ctx, 1, ETH, USDC, DefaultCurrSqrtPrice, DefaultCurrTick)
 			s.Require().NoError(err)
 
 			// Get pool defined in test case
@@ -1113,11 +1100,11 @@
 				s.Require().NoError(err)
 
 				// Ensure that pool returned matches the default pool attributes
-				s.Require().Equal(pool.GetId(), getPool.GetId())
-				s.Require().Equal(pool.GetAddress(), getPool.GetAddress())
-				s.Require().Equal(pool.GetCurrentSqrtPrice(), getPool.GetCurrentSqrtPrice())
-				s.Require().Equal(pool.GetCurrentTick(), getPool.GetCurrentTick())
-				s.Require().Equal(pool.GetLiquidity(), getPool.GetLiquidity())
+				s.Require().Equal(poolId, getPool.GetId())
+				s.Require().Equal(gammtypes.NewPoolAddress(poolId), getPool.GetAddress())
+				s.Require().Equal(DefaultCurrSqrtPrice, getPool.GetCurrentSqrtPrice())
+				s.Require().Equal(DefaultCurrTick, getPool.GetCurrentTick())
+				s.Require().Equal(sdk.ZeroDec(), getPool.GetLiquidity())
 			} else {
 				// Ensure specified error is returned
 				s.Require().Error(err)
@@ -1135,23 +1122,13 @@
 
 	poolId, err := s.App.ConcentratedLiquidityKeeper.CreateNewConcentratedLiquidityPool(s.Ctx, 1, "token0", "token1", sdk.NewDec(1), sdk.NewInt(1))
 	s.Require().NoError(err)
-
-<<<<<<< HEAD
-	getPool, err := s.App.ConcentratedLiquidityKeeper.GetPoolById(s.Ctx, poolId)
+	pool, err := s.App.ConcentratedLiquidityKeeper.GetPoolById(s.Ctx, poolId)
 	s.Require().NoError(err)
 
-	// ensure that the pool is the same
-	s.Require().Equal(uint64(1), getPool.GetId())
-	s.Require().Equal(gammtypes.NewPoolAddress(poolId), getPool.GetAddress())
-	s.Require().Equal(sdk.NewDec(1), getPool.GetCurrentSqrtPrice())
-	s.Require().Equal(sdk.NewInt(1), getPool.GetCurrentTick())
-	s.Require().Equal(sdk.ZeroDec(), getPool.GetLiquidity())
-=======
 	poolExists := s.App.ConcentratedLiquidityKeeper.PoolExists(s.Ctx, pool.GetId())
 
 	// ensure that this returns true
 	s.Require().True(poolExists)
->>>>>>> 1f24c62f
 
 	// try checking for a non-existent pool
 	poolExists = s.App.ConcentratedLiquidityKeeper.PoolExists(s.Ctx, 2)
