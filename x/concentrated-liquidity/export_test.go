--- conflicted
+++ resolved
@@ -100,10 +100,6 @@
 	return k.createFeeAccumulator(ctx, poolId)
 }
 
-func (k Keeper) ChargeFee(ctx sdk.Context, poolId uint64, feeUpdate sdk.DecCoin) error {
-	return k.chargeFee(ctx, poolId, feeUpdate)
-}
-
 func (k Keeper) GetFeeAccumulator(ctx sdk.Context, poolId uint64) (accum.AccumulatorObject, error) {
 	return k.getFeeAccumulator(ctx, poolId)
 }
@@ -130,8 +126,6 @@
 
 func GetFeeAccumulatorName(poolId uint64) string {
 	return getFeeAccumulatorName(poolId)
-<<<<<<< HEAD
-=======
 }
 
 func (k Keeper) ChargeFee(ctx sdk.Context, poolId uint64, feeUpdate sdk.DecCoin) error {
@@ -140,5 +134,4 @@
 
 func FormatPositionAccumulatorKey(poolId uint64, owner sdk.AccAddress, lowerTick, upperTick int64) string {
 	return formatPositionAccumulatorKey(poolId, owner, lowerTick, upperTick)
->>>>>>> fa47daa7
 }