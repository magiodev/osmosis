package concentrated_liquidity_test

import (
	"errors"

	sdk "github.com/cosmos/cosmos-sdk/types"

	types "github.com/osmosis-labs/osmosis/v13/x/concentrated-liquidity/types"
)

type lpTest struct {
	poolId          uint64
	owner           sdk.AccAddress
	currentTick     sdk.Int
	lowerTick       int64
	upperTick       int64
	currentSqrtP    sdk.Dec
	amount0Desired  sdk.Int
	amount0Minimum  sdk.Int
	amount0Expected sdk.Int
	amount1Desired  sdk.Int
	amount1Minimum  sdk.Int
	amount1Expected sdk.Int
	liquidityAmount sdk.Dec
	expectedError   error
}

var (
	baseCase = &lpTest{
		poolId:          1,
		currentTick:     DefaultCurrTick,
		lowerTick:       DefaultLowerTick,
		upperTick:       DefaultUpperTick,
		currentSqrtP:    DefaultCurrSqrtPrice,
		amount0Desired:  DefaultAmt0,
		amount0Minimum:  sdk.ZeroInt(),
		amount0Expected: DefaultAmt0Expected,
		amount1Desired:  DefaultAmt1,
		amount1Minimum:  sdk.ZeroInt(),
		amount1Expected: DefaultAmt1Expected,
		liquidityAmount: DefaultLiquidityAmt,
	}
)

func (s *KeeperTestSuite) TestCreatePosition() {
	tests := map[string]lpTest{
		"base case": {},
		"error: non-existent pool": {
			poolId:        2,
			expectedError: types.PoolNotFoundError{PoolId: 2},
		},
		"error: lower tick out of bounds": {
			lowerTick:     types.MinTick - 1,
			expectedError: types.InvalidTickError{Tick: types.MinTick - 1, IsLower: true},
		},
		"error: upper tick out of bounds": {
			upperTick:     types.MaxTick + 1,
			expectedError: types.InvalidTickError{Tick: types.MaxTick + 1, IsLower: false},
		},
		"error: upper tick is below the lower tick, but both are in bounds": {
			lowerTick:     50,
			upperTick:     40,
			expectedError: types.InvalidLowerUpperTickError{LowerTick: 50, UpperTick: 40},
		},
		"error: amount of token 0 is smaller than minimum; should fail and not update state": {
			amount0Minimum: baseCase.amount0Expected.Mul(sdk.NewInt(2)),
			expectedError:  types.InsufficientLiquidityCreatedError{Actual: baseCase.amount0Expected, Minimum: baseCase.amount0Expected.Mul(sdk.NewInt(2)), IsTokenZero: true},
		},
		"error: amount of token 1 is smaller than minimum; should fail and not update state": {
			amount1Minimum: baseCase.amount1Expected.Mul(sdk.NewInt(2)),
			expectedError:  types.InsufficientLiquidityCreatedError{Actual: baseCase.amount1Expected, Minimum: baseCase.amount1Expected.Mul(sdk.NewInt(2))},
		},
		"error: amount of token 1 is smaller than minimum; should fail and not update state test": {
			amount0Desired: sdk.ZeroInt(),
			amount1Desired: sdk.ZeroInt(),
			expectedError:  errors.New("liquidityDelta calculated equals zero"),
		},
		// TODO: add more tests
		// - custom hand-picked values
		// - think of overflows
		// - think of truncations
	}

	for name, tc := range tests {
		s.Run(name, func() {
			tc := tc
			s.SetupTest()

			// Merge tc with baseCase and update tc to the merged result. This is done to reduce the amount of boilerplate in test cases.
			baseConfigCopy := *baseCase
			mergeConfigs(&baseConfigCopy, &tc)
			tc = baseConfigCopy

<<<<<<< HEAD
			s.SetupDefaultPool(s.Ctx)
=======
			// Create a CL pool with poolId 1
			pool, err := s.App.ConcentratedLiquidityKeeper.CreateNewConcentratedLiquidityPool(s.Ctx, 1, ETH, USDC, tc.currentSqrtP, tc.currentTick)
			s.Require().NoError(err)
>>>>>>> 6f6791ae

			// Fund test account and create the desired position
			s.FundAcc(s.TestAccs[0], sdk.NewCoins(sdk.NewCoin("eth", sdk.NewInt(10000000000000)), sdk.NewCoin("usdc", sdk.NewInt(1000000000000))))

			// Note user and pool account balances before create position is called
			userBalancePrePositionCreation := s.App.BankKeeper.GetAllBalances(s.Ctx, s.TestAccs[0])
			poolBalancePrePositionCreation := s.App.BankKeeper.GetAllBalances(s.Ctx, pool.GetAddress())

			asset0, asset1, liquidityCreated, err := s.App.ConcentratedLiquidityKeeper.CreatePosition(s.Ctx, tc.poolId, s.TestAccs[0], tc.amount0Desired, tc.amount1Desired, tc.amount0Minimum, tc.amount1Minimum, tc.lowerTick, tc.upperTick)

			// Note user and pool account balances to compare after create position is called
			userBalancePostPositionCreation := s.App.BankKeeper.GetAllBalances(s.Ctx, s.TestAccs[0])
			poolBalancePostPositionCreation := s.App.BankKeeper.GetAllBalances(s.Ctx, pool.GetAddress())

			// If we expect an error, make sure:
			// - some error was emitted
			// - asset0 and asset1 that were calculated from create position is nil
			// - the error emitted was the expected error
			// - account balances are untouched
			if tc.expectedError != nil {
				s.Require().Error(err)
				s.Require().Equal(asset0, sdk.Int{})
				s.Require().Equal(asset1, sdk.Int{})
				s.Require().ErrorAs(err, &tc.expectedError)

				// Check account balances
				s.Require().Equal(userBalancePrePositionCreation.String(), userBalancePostPositionCreation.String())
				s.Require().Equal(poolBalancePrePositionCreation.String(), poolBalancePostPositionCreation.String())

				// Redundantly ensure that position was not created
				position, err := s.App.ConcentratedLiquidityKeeper.GetPosition(s.Ctx, tc.poolId, s.TestAccs[0], tc.lowerTick, tc.upperTick)
				s.Require().Error(err)
				s.Require().ErrorAs(err, &types.PositionNotFoundError{PoolId: tc.poolId, LowerTick: tc.lowerTick, UpperTick: tc.upperTick})
				s.Require().Nil(position)
				return
			}

			// Else, check that we had no error from creating the position, and that the liquidity and assets that were returned are expected
			s.Require().NoError(err)
			s.Require().Equal(tc.amount0Expected.String(), asset0.String())
			s.Require().Equal(tc.amount1Expected.String(), asset1.String())
			s.Require().Equal(tc.liquidityAmount.String(), liquidityCreated.String())

			// Check account balances
			s.Require().Equal(userBalancePrePositionCreation.Sub(sdk.NewCoins(sdk.NewCoin(ETH, asset0), (sdk.NewCoin(USDC, asset1)))).String(), userBalancePostPositionCreation.String())
			s.Require().Equal(poolBalancePrePositionCreation.Add(sdk.NewCoin(ETH, asset0), (sdk.NewCoin(USDC, asset1))).String(), poolBalancePostPositionCreation.String())

			// Check position state
			s.validatePositionUpdate(s.Ctx, tc.poolId, s.TestAccs[0], tc.lowerTick, tc.upperTick, tc.liquidityAmount)

			// Check tick state
			s.validateTickUpdates(s.Ctx, tc.poolId, s.TestAccs[0], tc.lowerTick, tc.upperTick, tc.liquidityAmount)
		})
	}
}

func (s *KeeperTestSuite) TestWithdrawPosition() {
	tests := map[string]struct {
		setupConfig *lpTest
		// when this is set, it ovewrites the setupConfig
		// and gives the overwritten configuration to
		// the system under test.
		sutConfigOverwrite *lpTest
	}{
		"base case: withdraw full liquidity amount": {
			// setup parameters for creating a pool and position.
			setupConfig: baseCase,

			// system under test parameters
			// for withdrawing a position.
			sutConfigOverwrite: &lpTest{
				amount0Expected: baseCase.amount0Expected, // 0.998587 eth
				amount1Expected: baseCase.amount1Expected, // 5000 usdc
			},
		},
		"withdraw partial liquidity amount": {
			// setup parameters for creating a pool and position.
			setupConfig: baseCase,

			// system under test parameters
			// for withdrawing a position.
			sutConfigOverwrite: &lpTest{
				liquidityAmount: baseCase.liquidityAmount.QuoInt64(2),

				amount0Expected: baseCase.amount0Expected.QuoRaw(2),                   // 0.4992935 / 2 eth
				amount1Expected: baseCase.amount1Expected.QuoRaw(2).Sub(sdk.OneInt()), // 2499 usdc, one is lost due to truncation
			},
		},
		"error: no position created": {
			// setup parameters for creation a pool and position.
			setupConfig: baseCase,

			// system under test parameters
			// for withdrawing a position.
			sutConfigOverwrite: &lpTest{
				lowerTick:     -1, // valid tick at which no position exists
				expectedError: types.PositionNotFoundError{PoolId: 1, LowerTick: -1, UpperTick: 86129},
			},
		},
		"error: pool id for pool that does not exist": {
			// setup parameters for creating a pool and position.
			setupConfig: baseCase,

			// system under test parameters
			// for withdrawing a position.
			sutConfigOverwrite: &lpTest{
				poolId:        2, // does not exist
				expectedError: types.PoolNotFoundError{PoolId: 2},
			},
		},
		"error: upper tick out of bounds": {
			// setup parameters for creating a pool and position.
			setupConfig: baseCase,

			// system under test parameters
			// for withdrawing a position.
			sutConfigOverwrite: &lpTest{
				upperTick:     types.MaxTick + 1, // invalid tick
				expectedError: types.InvalidTickError{Tick: types.MaxTick + 1, IsLower: false},
			},
		},
		"error: lower tick out of bounds": {
			// setup parameters for creating a pool and position.
			setupConfig: baseCase,

			// system under test parameters
			// for withdrawing a position.
			sutConfigOverwrite: &lpTest{
				lowerTick:     types.MinTick - 1, // invalid tick
				expectedError: types.InvalidTickError{Tick: types.MinTick - 1, IsLower: true},
			},
		},
		"error: insufficient liquidity": {
			// setup parameters for creating a pool and position.
			setupConfig: baseCase,

			// system under test parameters
			// for withdrawing a position.
			sutConfigOverwrite: &lpTest{
				liquidityAmount: baseCase.liquidityAmount.Add(sdk.OneDec()), // 1 more than available
				expectedError:   types.InsufficientLiquidityError{Actual: baseCase.liquidityAmount.Add(sdk.OneDec()), Available: baseCase.liquidityAmount},
			},
		},
		"error: upper tick is below the lower tick, but both are in bounds": {
			// setup parameters for creating a pool and position.
			setupConfig: baseCase,

			// system under test parameters
			// for withdrawing a position.
			sutConfigOverwrite: &lpTest{
				lowerTick:     50,
				upperTick:     40,
				expectedError: types.InvalidLowerUpperTickError{LowerTick: 50, UpperTick: 40},
			},
		},
		// TODO: test with custom amounts that potentially lead to truncations.
	}

	for name, tc := range tests {
		s.Run(name, func() {
			var (
				tc                 = tc
				config             = *tc.setupConfig
				sutConfigOverwrite = *tc.sutConfigOverwrite
			)

			s.SetupTest()

			var (
				ctx                         = s.Ctx
				concentratedLiquidityKeeper = s.App.ConcentratedLiquidityKeeper
				liquidityCreated            = sdk.ZeroDec()
				owner                       = s.TestAccs[0]
			)

			// Setup.
			if tc.setupConfig != nil {
<<<<<<< HEAD
				s.SetupDefaultPool(s.Ctx)
				var err error
=======
				_, err := concentratedLiquidityKeeper.CreateNewConcentratedLiquidityPool(ctx, config.poolId, ETH, USDC, config.currentSqrtP, config.currentTick)
				s.Require().NoError(err)

>>>>>>> 6f6791ae
				s.FundAcc(s.TestAccs[0], sdk.NewCoins(sdk.NewCoin("eth", sdk.NewInt(10000000000000)), sdk.NewCoin("usdc", sdk.NewInt(1000000000000))))
				_, _, liquidityCreated, err = concentratedLiquidityKeeper.CreatePosition(ctx, config.poolId, owner, config.amount0Desired, config.amount1Desired, sdk.ZeroInt(), sdk.ZeroInt(), config.lowerTick, config.upperTick)
				s.Require().NoError(err)
			}

			mergeConfigs(&config, &sutConfigOverwrite)

			expectedRemainingLiquidity := liquidityCreated.Sub(config.liquidityAmount)

			// System under test.
			amtDenom0, amtDenom1, err := concentratedLiquidityKeeper.WithdrawPosition(ctx, config.poolId, owner, config.lowerTick, config.upperTick, config.liquidityAmount)

			if config.expectedError != nil {
				s.Require().Error(err)
				s.Require().Equal(amtDenom0, sdk.Int{})
				s.Require().Equal(amtDenom1, sdk.Int{})
				s.Require().ErrorAs(err, &config.expectedError)
				return
			}

			s.Require().NoError(err)
			s.Require().Equal(config.amount0Expected.String(), amtDenom0.String())
			s.Require().Equal(config.amount1Expected.String(), amtDenom1.String())

			// Check that the position was updated.
			s.validatePositionUpdate(ctx, config.poolId, owner, config.lowerTick, config.upperTick, expectedRemainingLiquidity)

			// check tick state
			s.validateTickUpdates(ctx, config.poolId, owner, config.lowerTick, config.upperTick, expectedRemainingLiquidity)
		})
	}
}

// mergeConfigs merges every desired non-zero field from overwrite
// into dst. dst is mutated due to being a pointer.
func mergeConfigs(dst *lpTest, overwrite *lpTest) {
	if overwrite != nil {
		if overwrite.poolId != 0 {
			dst.poolId = overwrite.poolId
		}
		if overwrite.lowerTick != 0 {
			dst.lowerTick = overwrite.lowerTick
		}
		if overwrite.upperTick != 0 {
			dst.upperTick = overwrite.upperTick
		}
		if !overwrite.liquidityAmount.IsNil() {
			dst.liquidityAmount = overwrite.liquidityAmount
		}
		if !overwrite.amount0Minimum.IsNil() {
			dst.amount0Minimum = overwrite.amount0Minimum
		}
		if !overwrite.amount0Desired.IsNil() {
			dst.amount0Desired = overwrite.amount0Desired
		}
		if !overwrite.amount0Expected.IsNil() {
			dst.amount0Expected = overwrite.amount0Expected
		}
		if !overwrite.amount1Minimum.IsNil() {
			dst.amount1Minimum = overwrite.amount1Minimum
		}
		if !overwrite.amount1Desired.IsNil() {
			dst.amount1Desired = overwrite.amount1Desired
		}
		if !overwrite.amount1Expected.IsNil() {
			dst.amount1Expected = overwrite.amount1Expected
		}
		if overwrite.expectedError != nil {
			dst.expectedError = overwrite.expectedError
		}
	}
}

func (s *KeeperTestSuite) TestSendCoinsBetweenPoolAndUser() {
	type sendTest struct {
		coin0       sdk.Coin
		coin1       sdk.Coin
		poolToUser  bool
		expectError bool
	}
	tests := map[string]sendTest{
		"asset0 and asset1 are positive, position creation (user to pool)": {
			coin0: sdk.NewCoin("eth", sdk.NewInt(1000000)),
			coin1: sdk.NewCoin("usdc", sdk.NewInt(1000000)),
		},
		"only asset0 is positive, position creation (user to pool)": {
			coin0: sdk.NewCoin("eth", sdk.NewInt(1000000)),
			coin1: sdk.NewCoin("usdc", sdk.NewInt(0)),
		},
		"only asset1 is positive, position creation (user to pool)": {
			coin0: sdk.NewCoin("eth", sdk.NewInt(0)),
			coin1: sdk.NewCoin("usdc", sdk.NewInt(1000000)),
		},
		"only asset0 is greater than sender has, position creation (user to pool)": {
			coin0:       sdk.NewCoin("eth", sdk.NewInt(100000000000000)),
			coin1:       sdk.NewCoin("usdc", sdk.NewInt(1000000)),
			expectError: true,
		},
		"only asset1 is greater than sender has, position creation (user to pool)": {
			coin0:       sdk.NewCoin("eth", sdk.NewInt(1000000)),
			coin1:       sdk.NewCoin("usdc", sdk.NewInt(100000000000000)),
			expectError: true,
		},
		"asset0 and asset1 are positive, withdraw (pool to user)": {
			coin0:      sdk.NewCoin("eth", sdk.NewInt(1000000)),
			coin1:      sdk.NewCoin("usdc", sdk.NewInt(1000000)),
			poolToUser: true,
		},
		"only asset0 is positive, withdraw (pool to user)": {
			coin0:      sdk.NewCoin("eth", sdk.NewInt(1000000)),
			coin1:      sdk.NewCoin("usdc", sdk.NewInt(0)),
			poolToUser: true,
		},
		"only asset1 is positive, withdraw (pool to user)": {
			coin0:      sdk.NewCoin("eth", sdk.NewInt(0)),
			coin1:      sdk.NewCoin("usdc", sdk.NewInt(1000000)),
			poolToUser: true,
		},
		"only asset0 is greater than sender has, withdraw (pool to user)": {
			coin0:       sdk.NewCoin("eth", sdk.NewInt(100000000000000)),
			coin1:       sdk.NewCoin("usdc", sdk.NewInt(1000000)),
			poolToUser:  true,
			expectError: true,
		},
		"only asset1 is greater than sender has, withdraw (pool to user)": {
			coin0:       sdk.NewCoin("eth", sdk.NewInt(1000000)),
			coin1:       sdk.NewCoin("usdc", sdk.NewInt(100000000000000)),
			poolToUser:  true,
			expectError: true,
		},
	}

	for name, tc := range tests {
		s.Run(name, func() {
			tc := tc
			s.SetupTest()

			// create a CL pool
<<<<<<< HEAD
			s.SetupDefaultPool(s.Ctx)
=======
			_, err := s.App.ConcentratedLiquidityKeeper.CreateNewConcentratedLiquidityPool(s.Ctx, 1, ETH, USDC, sdk.MustNewDecFromStr("70.710678118654752440"), sdk.NewInt(85176))
			s.Require().NoError(err)
>>>>>>> 6f6791ae

			// store pool interface
			poolI, err := s.App.ConcentratedLiquidityKeeper.GetPoolById(s.Ctx, 1)
			s.Require().NoError(err)
			concentratedPool := poolI.(types.ConcentratedPoolExtension)

			// fund pool address and user address
			s.FundAcc(poolI.GetAddress(), sdk.NewCoins(sdk.NewCoin("eth", sdk.NewInt(10000000000000)), sdk.NewCoin("usdc", sdk.NewInt(1000000000000))))
			s.FundAcc(s.TestAccs[0], sdk.NewCoins(sdk.NewCoin("eth", sdk.NewInt(10000000000000)), sdk.NewCoin("usdc", sdk.NewInt(1000000000000))))

			// set sender and receiver based on test case
			sender := s.TestAccs[0]
			receiver := concentratedPool.GetAddress()
			if tc.poolToUser {
				sender = concentratedPool.GetAddress()
				receiver = s.TestAccs[0]
			}

			// store pre send balance of sender and receiver
			preSendBalanceSender := s.App.BankKeeper.GetAllBalances(s.Ctx, sender)
			preSendBalanceReceiver := s.App.BankKeeper.GetAllBalances(s.Ctx, receiver)

			// system under test
			err = s.App.ConcentratedLiquidityKeeper.SendCoinsBetweenPoolAndUser(s.Ctx, concentratedPool.GetToken0(), concentratedPool.GetToken1(), tc.coin0.Amount, tc.coin1.Amount, sender, receiver)

			// store post send balance of sender and receiver
			postSendBalanceSender := s.App.BankKeeper.GetAllBalances(s.Ctx, sender)
			postSendBalanceReceiver := s.App.BankKeeper.GetAllBalances(s.Ctx, receiver)

			// check error if expected
			if tc.expectError {
				s.Require().Error(err)
				return
			}

			// otherwise, ensure balances are added/deducted appropriately
			expectedPostSendBalanceSender := preSendBalanceSender.Sub(sdk.NewCoins(tc.coin0, tc.coin1))
			expectedPostSendBalanceReceiver := preSendBalanceReceiver.Add(tc.coin0, tc.coin1)

			s.Require().NoError(err)
			s.Require().Equal(expectedPostSendBalanceSender.String(), postSendBalanceSender.String())
			s.Require().Equal(expectedPostSendBalanceReceiver.String(), postSendBalanceReceiver.String())
		})
	}
}<|MERGE_RESOLUTION|>--- conflicted
+++ resolved
@@ -91,13 +91,7 @@
 			mergeConfigs(&baseConfigCopy, &tc)
 			tc = baseConfigCopy
 
-<<<<<<< HEAD
-			s.SetupDefaultPool(s.Ctx)
-=======
-			// Create a CL pool with poolId 1
-			pool, err := s.App.ConcentratedLiquidityKeeper.CreateNewConcentratedLiquidityPool(s.Ctx, 1, ETH, USDC, tc.currentSqrtP, tc.currentTick)
-			s.Require().NoError(err)
->>>>>>> 6f6791ae
+			pool := s.SetupDefaultPool(s.Ctx)
 
 			// Fund test account and create the desired position
 			s.FundAcc(s.TestAccs[0], sdk.NewCoins(sdk.NewCoin("eth", sdk.NewInt(10000000000000)), sdk.NewCoin("usdc", sdk.NewInt(1000000000000))))
@@ -275,14 +269,8 @@
 
 			// Setup.
 			if tc.setupConfig != nil {
-<<<<<<< HEAD
 				s.SetupDefaultPool(s.Ctx)
 				var err error
-=======
-				_, err := concentratedLiquidityKeeper.CreateNewConcentratedLiquidityPool(ctx, config.poolId, ETH, USDC, config.currentSqrtP, config.currentTick)
-				s.Require().NoError(err)
-
->>>>>>> 6f6791ae
 				s.FundAcc(s.TestAccs[0], sdk.NewCoins(sdk.NewCoin("eth", sdk.NewInt(10000000000000)), sdk.NewCoin("usdc", sdk.NewInt(1000000000000))))
 				_, _, liquidityCreated, err = concentratedLiquidityKeeper.CreatePosition(ctx, config.poolId, owner, config.amount0Desired, config.amount1Desired, sdk.ZeroInt(), sdk.ZeroInt(), config.lowerTick, config.upperTick)
 				s.Require().NoError(err)
@@ -421,12 +409,7 @@
 			s.SetupTest()
 
 			// create a CL pool
-<<<<<<< HEAD
 			s.SetupDefaultPool(s.Ctx)
-=======
-			_, err := s.App.ConcentratedLiquidityKeeper.CreateNewConcentratedLiquidityPool(s.Ctx, 1, ETH, USDC, sdk.MustNewDecFromStr("70.710678118654752440"), sdk.NewInt(85176))
-			s.Require().NoError(err)
->>>>>>> 6f6791ae
 
 			// store pool interface
 			poolI, err := s.App.ConcentratedLiquidityKeeper.GetPoolById(s.Ctx, 1)
