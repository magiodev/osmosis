package pool_incentives

import (
	"context"
	"encoding/json"
	"fmt"
	"math/rand"

	"github.com/cosmos/cosmos-sdk/client"
	"github.com/cosmos/cosmos-sdk/codec"
	codectypes "github.com/cosmos/cosmos-sdk/codec/types"
	sdk "github.com/cosmos/cosmos-sdk/types"
	"github.com/cosmos/cosmos-sdk/types/module"
	simtypes "github.com/cosmos/cosmos-sdk/types/simulation"
	"github.com/cosmos/cosmos-sdk/x/gov/simulation"
	"github.com/gorilla/mux"
	"github.com/grpc-ecosystem/grpc-gateway/runtime"
	"github.com/spf13/cobra"
	abci "github.com/tendermint/tendermint/abci/types"

	"github.com/osmosis-labs/osmosis/x/pool-incentives/client/cli"
	"github.com/osmosis-labs/osmosis/x/pool-incentives/keeper"
	"github.com/osmosis-labs/osmosis/x/pool-incentives/types"
)

var (
	_ module.AppModule           = AppModule{}
	_ module.AppModuleBasic      = AppModuleBasic{}
	_ module.AppModuleSimulation = AppModule{}
)

type AppModuleBasic struct {
	cdc codec.Codec
}

// Name returns the pool-incentives module's name.
func (AppModuleBasic) Name() string { return types.ModuleName }

// RegisterLegacyAminoCodec registers the pool-incentives module's types on the LegacyAmino codec.
func (AppModuleBasic) RegisterLegacyAminoCodec(cdc *codec.LegacyAmino) {
	types.RegisterLegacyAminoCodec(cdc)
}

// DefaultGenesis returns default genesis state as raw bytes for the pool-incentives
// module.
func (AppModuleBasic) DefaultGenesis(cdc codec.JSONCodec) json.RawMessage {
	return cdc.MustMarshalJSON(types.DefaultGenesisState())
}

// ValidateGenesis performs genesis state validation for the pool-incentives module.
func (AppModuleBasic) ValidateGenesis(cdc codec.JSONCodec, config client.TxEncodingConfig, bz json.RawMessage) error {
	var data types.GenesisState
	if err := cdc.UnmarshalJSON(bz, &data); err != nil {
		return fmt.Errorf("failed to unmarshal %s genesis state: %w", types.ModuleName, err)
	}

	return types.ValidateGenesis(&data)
}

//---------------------------------------
// Interfaces
func (b AppModuleBasic) RegisterRESTRoutes(ctx client.Context, r *mux.Router) {
	// noop
}

func (b AppModuleBasic) RegisterGRPCGatewayRoutes(clientCtx client.Context, mux *runtime.ServeMux) {
	if err := types.RegisterQueryHandlerClient(context.Background(), mux, types.NewQueryClient(clientCtx)); err != nil {
		return
	}
}

func (b AppModuleBasic) GetTxCmd() *cobra.Command {
	return cli.NewTxCmd()
}

func (b AppModuleBasic) GetQueryCmd() *cobra.Command {
	return cli.GetQueryCmd(types.QuerierRoute)
}

// RegisterInterfaces registers interfaces and implementations of the pool-incentives module.
func (AppModuleBasic) RegisterInterfaces(registry codectypes.InterfaceRegistry) {
	types.RegisterInterfaces(registry)
}

type AppModule struct {
	AppModuleBasic

	keeper keeper.Keeper
}

func (am AppModule) RegisterServices(cfg module.Configurator) {
	types.RegisterQueryServer(cfg.QueryServer(), am.keeper)
}

func NewAppModule(cdc codec.Codec, keeper keeper.Keeper) AppModule {
	return AppModule{
		AppModuleBasic: AppModuleBasic{cdc: cdc},
		keeper:         keeper,
	}
}

// RegisterInvariants registers the pool-incentives module invariants.
func (am AppModule) RegisterInvariants(ir sdk.InvariantRegistry) {
	return
}

// Route returns the message routing key for the pool-incentives module.
func (am AppModule) Route() sdk.Route {
	return sdk.NewRoute(types.RouterKey, nil)
}

// QuerierRoute returns the pool-incentives module's querier route name.
func (AppModule) QuerierRoute() string { return types.RouterKey }

// LegacyQuerierHandler returns the pool-incentives module sdk.Querier.
func (am AppModule) LegacyQuerierHandler(legacyQuerierCdc *codec.LegacyAmino) sdk.Querier {
	return nil
}

// InitGenesis performs genesis initialization for the pool-incentives module.
func (am AppModule) InitGenesis(ctx sdk.Context, cdc codec.JSONCodec, data json.RawMessage) []abci.ValidatorUpdate {
	var genesisState types.GenesisState

	cdc.MustUnmarshalJSON(data, &genesisState)

	InitGenesis(ctx, am.keeper, &genesisState)
	return []abci.ValidatorUpdate{}
}

// ExportGenesis returns the exported genesis state as raw bytes for the pool-incentives
// module.
<<<<<<< HEAD
func (am AppModule) ExportGenesis(ctx sdk.Context, cdc codec.JSONCodec) json.RawMessage {
	gs := am.keeper.ExportGenesis(ctx)
=======
func (am AppModule) ExportGenesis(ctx sdk.Context, cdc codec.JSONMarshaler) json.RawMessage {
	gs := ExportGenesis(ctx, am.keeper)
>>>>>>> 27679461
	return cdc.MustMarshalJSON(gs)
}

// BeginBlock performs a no-op.
func (am AppModule) BeginBlock(ctx sdk.Context, req abci.RequestBeginBlock) {
	BeginBlocker(ctx, req, am.keeper)
}

// EndBlock returns the end blocker for the pool-incentives module. It returns no validator
// updates.
func (AppModule) EndBlock(_ sdk.Context, _ abci.RequestEndBlock) []abci.ValidatorUpdate {
	return []abci.ValidatorUpdate{}
}

// ___________________________________________________________________________

// AppModuleSimulation functions

// GenerateGenesisState creates a randomized GenState of the pool-incentives module.
func (AppModule) GenerateGenesisState(simState *module.SimulationState) {
	simulation.RandomizedGenState(simState)
}

// ProposalContents doesn't return any content functions for governance proposals.
func (AppModule) ProposalContents(simState module.SimulationState) []simtypes.WeightedProposalContent {
	return nil
}

// RandomizedParams creates randomized pool-incentives param changes for the simulator.
func (AppModule) RandomizedParams(r *rand.Rand) []simtypes.ParamChange {
	return simulation.ParamChanges(r)
}

// RegisterStoreDecoder registers a decoder for supply module's types
func (am AppModule) RegisterStoreDecoder(sdr sdk.StoreDecoderRegistry) {

}

// WeightedOperations returns the all the gov module operations with their respective weights.
func (am AppModule) WeightedOperations(simState module.SimulationState) []simtypes.WeightedOperation {
	return nil // TODO
}<|MERGE_RESOLUTION|>--- conflicted
+++ resolved
@@ -127,17 +127,13 @@
 	return []abci.ValidatorUpdate{}
 }
 
-// ExportGenesis returns the exported genesis state as raw bytes for the pool-incentives
+// ExportGenesis returns the exported genesis state as raw bytes for the mint
 // module.
-<<<<<<< HEAD
 func (am AppModule) ExportGenesis(ctx sdk.Context, cdc codec.JSONCodec) json.RawMessage {
-	gs := am.keeper.ExportGenesis(ctx)
-=======
-func (am AppModule) ExportGenesis(ctx sdk.Context, cdc codec.JSONMarshaler) json.RawMessage {
 	gs := ExportGenesis(ctx, am.keeper)
->>>>>>> 27679461
 	return cdc.MustMarshalJSON(gs)
 }
+
 
 // BeginBlock performs a no-op.
 func (am AppModule) BeginBlock(ctx sdk.Context, req abci.RequestBeginBlock) {
@@ -177,4 +173,8 @@
 // WeightedOperations returns the all the gov module operations with their respective weights.
 func (am AppModule) WeightedOperations(simState module.SimulationState) []simtypes.WeightedOperation {
 	return nil // TODO
-}+}
+
+// ConsensusVersion implements AppModule/ConsensusVersion.
+func (AppModule) ConsensusVersion() uint64 { return 1 }
+
