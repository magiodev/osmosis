--- conflicted
+++ resolved
@@ -3,12 +3,6 @@
 import (
 	"time"
 
-<<<<<<< HEAD
-=======
-	sdk "github.com/cosmos/cosmos-sdk/types"
-	"github.com/gogo/protobuf/proto"
-
->>>>>>> 0e42afca
 	"github.com/osmosis-labs/osmosis/v13/x/twap/types"
 )
 
