package twap_test

import (
	"fmt"
	"time"

	sdk "github.com/cosmos/cosmos-sdk/types"

	"github.com/osmosis-labs/osmosis/v12/x/twap"
	"github.com/osmosis-labs/osmosis/v12/x/twap/types"
)

var (
	ThreePlusOneThird sdk.Dec = sdk.MustNewDecFromStr("3.333333333333333333")

	// base record is a record with t=baseTime, sp0=10(sp1=0.1) accumulators set to 0
	baseRecord types.TwapRecord = newTwapRecordWithDefaults(baseTime, sdk.NewDec(10), sdk.ZeroDec(), sdk.ZeroDec())

tapRecord are records that would be created from a three asset pool, each with unique denom pairs
	tapRecordAB, tapRecordAC, tapRecordBC = newThreeAssetPoolTwapRecordWithDefaults(
		baseTime, sdk.NewDec(10), sdk.ZeroDec(), sdk.ZeroDec())

	// accum0 = 10 seconds * (spot price = 10) = OneSec * 10 * 10
	// accum1 = 10 seconds * (spot price = 0.1) = OneSec
	accum0, accum1 sdk.Dec = OneSec.MulInt64(10 * 10), OneSec

	// accumulators updated from baseRecord with
	// t = baseTime + 10
	// sp0 = 5, sp1 = 0.2
	tPlus10sp5Record = newTwapRecordWithDefaults(
		baseTime.Add(10*time.Second), sdk.NewDec(5), accum0, accum1)

	tPlus10sp5TapRecordAB, tPlus10sp5TapRecordAC, tPlus10sp5TapRecordBC = newThreeAssetPoolTwapRecordWithDefaults(
		baseTime.Add(10*time.Second), sdk.NewDec(5), accum0, accum1)

	// accumulators updated from tPlus10sp5Record with
	// t = baseTime + 20
	// sp0 = 2, sp1 = 0.5
	tPlus20sp2Record = newTwapRecordWithDefaults(
		baseTime.Add(20*time.Second), sdk.NewDec(2), OneSec.MulInt64(10*10+5*10), OneSec.MulInt64(3))

	tPlus20sp2TapRecordAB, tPlus20sp2TapRecordAC, tPlus20sp2TapRecordBC = newThreeAssetPoolTwapRecordWithDefaults(
		baseTime.Add(20*time.Second), sdk.NewDec(2), OneSec.MulInt64(10*10+5*10), OneSec.MulInt64(3))
)

func (s *TestSuite) TestGetBeginBlockAccumulatorRecord() {
	poolId, denomA, denomB := s.setupDefaultPool()
	initStartRecord := newRecord(poolId, s.Ctx.BlockTime(), sdk.OneDec(), sdk.ZeroDec(), sdk.ZeroDec())
	initStartRecord[0].Height = s.Ctx.BlockHeight()
	zeroAccumTenPoint1Record := recordWithUpdatedSpotPrice(initStartRecord, sdk.NewDec(10), sdk.NewDecWithPrec(1, 1))

	tapPoolId, tapDenomA, tapDenomB, tapDenomC := s.setupDefaultThreeAssetPool()
	tapInitStartRecord := newTapRecord(tapPoolId, s.Ctx.BlockTime(), sdk.OneDec(), sdk.ZeroDec(), sdk.ZeroDec())
	for i := range tapInitStartRecord {
		tapInitStartRecord[i].Height = s.Ctx.BlockHeight()
	}
	tapZeroAccumTenPoint1Record := recordWithUpdatedSpotPrice(tapInitStartRecord, sdk.NewDec(10), sdk.NewDecWithPrec(1, 1))

	denomAB := [][]string{{denomA}, {denomB}}
	denomBA := [][]string{{denomB}, {denomA}}
	denomAA := [][]string{{denomA}, {denomA}}
	denomABdenomACdenomBC := [][]string{{tapDenomA, tapDenomA, tapDenomB}, {tapDenomB, tapDenomC, tapDenomC}}

	tests := map[string]struct {
		// if start record is blank, don't do any sets
		startRecord []types.TwapRecord
		// We set it to have the updated time
		expRecord []types.TwapRecord
		time      time.Time
		poolId    uint64
		denoms    [][]string
		expError  error
	}{
		"no record (wrong pool ID)":                         {initStartRecord, initStartRecord, baseTime, 4, denomAB, fmt.Errorf("twap not found")},
		"default record":                                    {initStartRecord, initStartRecord, baseTime, poolId, denomAB, nil},
		"default record, three asset pool":                  {tapInitStartRecord, tapInitStartRecord, baseTime, tapPoolId, denomABdenomACdenomBC, nil},
		"default record but same denom":                     {initStartRecord, initStartRecord, baseTime, poolId, denomAA, fmt.Errorf("both assets cannot be of the same denom: assetA: %s, assetB: %s", denomA, denomA)},
		"default record wrong order (should get reordered)": {initStartRecord, initStartRecord, baseTime, poolId, denomBA, nil},
		"one second later record":                           {initStartRecord, recordWithUpdatedAccum(initStartRecord, OneSec, OneSec), tPlusOne, poolId, denomAB, nil},
		"one second later record, three asset pool":         {tapInitStartRecord, recordWithUpdatedAccum(tapInitStartRecord, OneSec, OneSec), tPlusOne, tapPoolId, denomABdenomACdenomBC, nil},
		"idempotent overwrite":                              {initStartRecord, initStartRecord, baseTime, poolId, denomAB, nil},
		"idempotent overwrite, three asset pool":            {tapInitStartRecord, tapInitStartRecord, baseTime, tapPoolId, denomABdenomACdenomBC, nil},
		"idempotent overwrite2":                             {initStartRecord, recordWithUpdatedAccum(initStartRecord, OneSec, OneSec), tPlusOne, poolId, denomAB, nil},
		"idempotent overwrite2, three asset pool":           {tapInitStartRecord, recordWithUpdatedAccum(tapInitStartRecord, OneSec, OneSec), tPlusOne, tapPoolId, denomABdenomACdenomBC, nil},
		"diff spot price": {zeroAccumTenPoint1Record,
			recordWithUpdatedAccum(zeroAccumTenPoint1Record, OneSec.MulInt64(10), OneSec.QuoInt64(10)),
			tPlusOne, poolId, denomAB, nil},
		"diff spot price, three asset pool": {tapZeroAccumTenPoint1Record,
			recordWithUpdatedAccum(tapZeroAccumTenPoint1Record, OneSec.MulInt64(10), OneSec.QuoInt64(10)),
<<<<<<< HEAD
			tPlusOne, tapPoolId, denomABdenomACdenomBC, nil},
=======
			tPlusOne, tapPoolId, []string{tapDenomA, tapDenomA, tapDenomB}, []string{tapDenomB, tapDenomC, tapDenomC}, nil},
>>>>>>> 0aa11080
	}
	for name, tc := range tests {
		s.Run(name, func() {
			// setup time
			s.Ctx = s.Ctx.WithBlockTime(tc.time)
			for n := range tc.startRecord {
				tc.expRecord[n].Time = tc.time

				s.twapkeeper.StoreNewRecord(s.Ctx, tc.startRecord[n])

				actualRecord, err := s.twapkeeper.GetBeginBlockAccumulatorRecord(s.Ctx, tc.poolId, tc.denoms[0][n], tc.denoms[1][n])

				if tc.expError != nil {
					s.Require().Equal(tc.expError, err)
					return
				}

				// ensure denom order was corrected
				s.Require().True(actualRecord.Asset0Denom < actualRecord.Asset1Denom)

				s.Require().NoError(err)
				s.Require().Equal(tc.expRecord[n], actualRecord)
			}
		})
	}
}

type getTwapInput struct {
	poolId          uint64
	quoteAssetDenom string
	baseAssetDenom  string
	startTime       time.Time
	endTime         time.Time
}

func makeSimpleTwapInput(startTime time.Time, endTime time.Time, isQuoteTokenA bool) []getTwapInput {
	var twapInput []getTwapInput
	quoteAssetDenom, baseAssetDenom := denom0, denom1
	if isQuoteTokenA {
		baseAssetDenom, quoteAssetDenom = quoteAssetDenom, baseAssetDenom
	}
	twapInput = append(twapInput, getTwapInput{1, quoteAssetDenom, baseAssetDenom, startTime, endTime})
	return twapInput
}

// makeSimpleTapTwapInput creates twap outputs that would result from three asset pool
func makeSimpleTapTwapInput(startTime time.Time, endTime time.Time, isQuoteTokenA bool) []getTwapInput {
	var twapInput []getTwapInput
	quoteAssetDenom, baseAssetDenom := denom0, denom1
	if isQuoteTokenA {
		baseAssetDenom, quoteAssetDenom = quoteAssetDenom, baseAssetDenom
	}
	twapInput = append(twapInput, getTwapInput{2, quoteAssetDenom, baseAssetDenom, startTime, endTime})
	quoteAssetDenom, baseAssetDenom = denom0, denom2
	if isQuoteTokenA {
		baseAssetDenom, quoteAssetDenom = quoteAssetDenom, baseAssetDenom
	}
	twapInput = append(twapInput, getTwapInput{2, quoteAssetDenom, baseAssetDenom, startTime, endTime})
	quoteAssetDenom, baseAssetDenom = denom1, denom2
	if isQuoteTokenA {
		baseAssetDenom, quoteAssetDenom = quoteAssetDenom, baseAssetDenom
	}
	twapInput = append(twapInput, getTwapInput{2, quoteAssetDenom, baseAssetDenom, startTime, endTime})
	return twapInput
}

// TestGetArithmeticTwap tests if we get the expected twap value from `GetArithmeticTwap`.
// We test the method directly by updating the accumulator and storing the twap records
// manually in this test.
func (s *TestSuite) TestGetArithmeticTwap() {
	quoteAssetA := true
	quoteAssetB := false

	tests := map[string]struct {
		recordsToSet []types.TwapRecord
		ctxTime      time.Time
		input        []getTwapInput
		expTwap      []sdk.Dec
		expectError  error
	}{
		"(1 record) start and end point to same record": {
			recordsToSet: []types.TwapRecord{baseRecord},
			ctxTime:      tPlusOneMin,
			input:        makeSimpleTwapInput(baseTime, tPlusOne, quoteAssetA),
			expTwap:      []sdk.Dec{sdk.NewDec(10)},
		},
		"(1 pair of 3 records, three asset pool) start and end point to same record": {
			recordsToSet: []types.TwapRecord{tapRecordAB, tapRecordAC, tapRecordBC},
			ctxTime:      tPlusOneMin,
			input:        makeSimpleTapTwapInput(baseTime, tPlusOne, quoteAssetA),
			expTwap:      []sdk.Dec{sdk.NewDec(10), sdk.NewDec(10), sdk.NewDec(10)},
		},
		"(1 record) start and end point to same record, use sp1": {
			recordsToSet: []types.TwapRecord{baseRecord},
			ctxTime:      tPlusOneMin,
			input:        makeSimpleTwapInput(baseTime, tPlusOne, quoteAssetB),
			expTwap:      []sdk.Dec{sdk.NewDecWithPrec(1, 1)},
		},
		"(1 pair of 3 records, three asset pool) start and end point to same record, use sp1": {
			recordsToSet: []types.TwapRecord{tapRecordAB, tapRecordAC, tapRecordBC},
			ctxTime:      tPlusOneMin,
			input:        makeSimpleTapTwapInput(baseTime, tPlusOne, quoteAssetB),
			expTwap:      []sdk.Dec{sdk.NewDecWithPrec(1, 1), sdk.NewDecWithPrec(1, 1), sdk.NewDecWithPrec(1, 1)},
		},
		"(1 record) start and end point to same record, end time = now": {
			recordsToSet: []types.TwapRecord{baseRecord},
			ctxTime:      tPlusOneMin,
			input:        makeSimpleTwapInput(baseTime, tPlusOneMin, quoteAssetA),
			expTwap:      []sdk.Dec{sdk.NewDec(10)},
		},
		"(1 pair of 3 records, three asset pool) start and end point to same record, end time = now": {
			recordsToSet: []types.TwapRecord{tapRecordAB, tapRecordAC, tapRecordBC},
			ctxTime:      tPlusOneMin,
			input:        makeSimpleTapTwapInput(baseTime, tPlusOneMin, quoteAssetA),
			expTwap:      []sdk.Dec{sdk.NewDec(10), sdk.NewDec(10), sdk.NewDec(10)},
		},
		"(2 records) start and end point to same record": {
			recordsToSet: []types.TwapRecord{baseRecord, tPlus10sp5Record},
			ctxTime:      tPlusOneMin,
			input:        makeSimpleTwapInput(baseTime, tPlusOne, quoteAssetA),
			expTwap:      []sdk.Dec{sdk.NewDec(10)},
		},
		"(2 pairs of 3 records, three asset pool) start and end point to same record": {
			recordsToSet: []types.TwapRecord{tapRecordAB, tapRecordAC, tapRecordBC, tPlus10sp5TapRecordAB, tPlus10sp5TapRecordAC, tPlus10sp5TapRecordBC},
			ctxTime:      tPlusOneMin,
			input:        makeSimpleTapTwapInput(baseTime, tPlusOne, quoteAssetA),
			expTwap:      []sdk.Dec{sdk.NewDec(10), sdk.NewDec(10), sdk.NewDec(10)},
		},
		"(2 record) start and end exact, different records": {
			recordsToSet: []types.TwapRecord{baseRecord, tPlus10sp5Record},
			ctxTime:      tPlusOneMin,
			input:        makeSimpleTwapInput(baseTime, baseTime.Add(10*time.Second), quoteAssetA),
			expTwap:      []sdk.Dec{sdk.NewDec(10)},
		},
		"(2 pairs of 3 records, three asset pool) start and end exact, different records": {
			recordsToSet: []types.TwapRecord{tapRecordAB, tapRecordAC, tapRecordBC, tPlus10sp5TapRecordAB, tPlus10sp5TapRecordAC, tPlus10sp5TapRecordBC},
			ctxTime:      tPlusOneMin,
			input:        makeSimpleTapTwapInput(baseTime, baseTime.Add(10*time.Second), quoteAssetA),
			expTwap:      []sdk.Dec{sdk.NewDec(10), sdk.NewDec(10), sdk.NewDec(10)},
		},
		"(2 records) start exact, end after second record": {
			recordsToSet: []types.TwapRecord{baseRecord, tPlus10sp5Record},
			ctxTime:      tPlusOneMin,
			input:        makeSimpleTwapInput(baseTime, baseTime.Add(20*time.Second), quoteAssetA),
			expTwap:      []sdk.Dec{sdk.NewDecWithPrec(75, 1)}, // 10 for 10s, 5 for 10s
		},
		"(2 pairs of 3 records, three asset pool) start exact, end after second record": {
			recordsToSet: []types.TwapRecord{tapRecordAB, tapRecordAC, tapRecordBC, tPlus10sp5TapRecordAB, tPlus10sp5TapRecordAC, tPlus10sp5TapRecordBC},
			ctxTime:      tPlusOneMin,
			input:        makeSimpleTapTwapInput(baseTime, baseTime.Add(20*time.Second), quoteAssetA),
			expTwap:      []sdk.Dec{sdk.NewDecWithPrec(75, 1), sdk.NewDecWithPrec(75, 1), sdk.NewDecWithPrec(75, 1)}, // 10 for 10s, 5 for 10s
		},
		"(2 records) start exact, end after second record, sp1": {
			recordsToSet: []types.TwapRecord{baseRecord, tPlus10sp5Record},
			ctxTime:      tPlusOneMin,
			input:        makeSimpleTwapInput(baseTime, baseTime.Add(20*time.Second), quoteAssetB),
			expTwap:      []sdk.Dec{sdk.NewDecWithPrec(15, 2)}, // .1 for 10s, .2 for 10s
		},
		"(2 pairs of 3 records, three asset pool) start exact, end after second record, sp1": {
			recordsToSet: []types.TwapRecord{tapRecordAB, tapRecordAC, tapRecordBC, tPlus10sp5TapRecordAB, tPlus10sp5TapRecordAC, tPlus10sp5TapRecordBC},
			ctxTime:      tPlusOneMin,
			input:        makeSimpleTapTwapInput(baseTime, baseTime.Add(20*time.Second), quoteAssetB),
			expTwap:      []sdk.Dec{sdk.NewDecWithPrec(15, 2), sdk.NewDecWithPrec(15, 2), sdk.NewDecWithPrec(15, 2)}, // .1 for 10s, .2 for 10s
		},
		// start at 5 second after first twap record, end at 5 second after second twap record
		"(2 records) start and end interpolated": {
			recordsToSet: []types.TwapRecord{baseRecord, tPlus10sp5Record},
			ctxTime:      tPlusOneMin,
			input:        makeSimpleTwapInput(baseTime.Add(5*time.Second), baseTime.Add(20*time.Second), quoteAssetA),
			// 10 for 5s, 5 for 10s = 100/15 = 6 + 2/3 = 6.66666666
			expTwap: []sdk.Dec{ThreePlusOneThird.MulInt64(2)},
		},
		"(2 pairs of 3 records, three asset pool) start and end interpolated": {
			recordsToSet: []types.TwapRecord{tapRecordAB, tapRecordAC, tapRecordBC, tPlus10sp5TapRecordAB, tPlus10sp5TapRecordAC, tPlus10sp5TapRecordBC},
			ctxTime:      tPlusOneMin,
			input:        makeSimpleTapTwapInput(baseTime.Add(5*time.Second), baseTime.Add(20*time.Second), quoteAssetA),
			// 10 for 5s, 5 for 10s = 100/15 = 6 + 2/3 = 6.66666666
			expTwap: []sdk.Dec{ThreePlusOneThird.MulInt64(2), ThreePlusOneThird.MulInt64(2), ThreePlusOneThird.MulInt64(2)},
		},
		"(3 records) start and end point to same record": {
			recordsToSet: []types.TwapRecord{baseRecord, tPlus10sp5Record, tPlus20sp2Record},
			ctxTime:      tPlusOneMin,
			input:        makeSimpleTwapInput(baseTime.Add(10*time.Second), baseTime.Add(10*time.Second), quoteAssetA),
			expTwap:      []sdk.Dec{sdk.NewDec(5)},
		},
		"(3 pairs of 3 records, three asset pool) start and end point to same record": {
			recordsToSet: []types.TwapRecord{
				tapRecordAB, tapRecordAC, tapRecordBC,
				tPlus10sp5TapRecordAB, tPlus10sp5TapRecordAC, tPlus10sp5TapRecordBC,
				tPlus20sp2TapRecordAB, tPlus20sp2TapRecordAC, tPlus20sp2TapRecordBC},
			ctxTime: tPlusOneMin,
			input:   makeSimpleTapTwapInput(baseTime.Add(10*time.Second), baseTime.Add(10*time.Second), quoteAssetA),
			expTwap: []sdk.Dec{sdk.NewDec(5), sdk.NewDec(5), sdk.NewDec(5)},
		},
		"(3 records) start and end exactly at record times, different records": {
			recordsToSet: []types.TwapRecord{baseRecord, tPlus10sp5Record, tPlus20sp2Record},
			ctxTime:      tPlusOneMin,
			input:        makeSimpleTwapInput(baseTime.Add(10*time.Second), baseTime.Add(20*time.Second), quoteAssetA),
			expTwap:      []sdk.Dec{sdk.NewDec(5)},
		},
		"(3 pairs of 3 records, three asset pool) start and end exactly at record times, different records": {
			recordsToSet: []types.TwapRecord{
				tapRecordAB, tapRecordAC, tapRecordBC,
				tPlus10sp5TapRecordAB, tPlus10sp5TapRecordAC, tPlus10sp5TapRecordBC,
				tPlus20sp2TapRecordAB, tPlus20sp2TapRecordAC, tPlus20sp2TapRecordBC},
			ctxTime: tPlusOneMin,
			input:   makeSimpleTapTwapInput(baseTime.Add(10*time.Second), baseTime.Add(20*time.Second), quoteAssetA),
			expTwap: []sdk.Dec{sdk.NewDec(5), sdk.NewDec(5), sdk.NewDec(5)},
		},
		"(3 records) start at second record, end after third record": {
			recordsToSet: []types.TwapRecord{baseRecord, tPlus10sp5Record, tPlus20sp2Record},
			ctxTime:      tPlusOneMin,
			input:        makeSimpleTwapInput(baseTime.Add(10*time.Second), baseTime.Add(30*time.Second), quoteAssetA),
			expTwap:      []sdk.Dec{sdk.NewDecWithPrec(35, 1)}, // 5 for 10s, 2 for 10s
		},
		"(3 pairs of 3 records, three asset pool) start at second record, end after third record": {
			recordsToSet: []types.TwapRecord{
				tapRecordAB, tapRecordAC, tapRecordBC,
				tPlus10sp5TapRecordAB, tPlus10sp5TapRecordAC, tPlus10sp5TapRecordBC,
				tPlus20sp2TapRecordAB, tPlus20sp2TapRecordAC, tPlus20sp2TapRecordBC},
			ctxTime: tPlusOneMin,
			input:   makeSimpleTapTwapInput(baseTime.Add(10*time.Second), baseTime.Add(30*time.Second), quoteAssetA),
			expTwap: []sdk.Dec{sdk.NewDecWithPrec(35, 1), sdk.NewDecWithPrec(35, 1), sdk.NewDecWithPrec(35, 1)}, // 5 for 10s, 2 for 10s
		},
		"(3 records) start at second record, end after third record, sp1": {
			recordsToSet: []types.TwapRecord{baseRecord, tPlus10sp5Record, tPlus20sp2Record},
			ctxTime:      tPlusOneMin,
			input:        makeSimpleTwapInput(baseTime.Add(10*time.Second), baseTime.Add(30*time.Second), quoteAssetB),
			expTwap:      []sdk.Dec{sdk.NewDecWithPrec(35, 2)}, // 0.2 for 10s, 0.5 for 10s
		},
		"(3 pairs of 3 records, three asset pool) start at second record, end after third record, sp1": {
			recordsToSet: []types.TwapRecord{
				tapRecordAB, tapRecordAC, tapRecordBC,
				tPlus10sp5TapRecordAB, tPlus10sp5TapRecordAC, tPlus10sp5TapRecordBC,
				tPlus20sp2TapRecordAB, tPlus20sp2TapRecordAC, tPlus20sp2TapRecordBC},
			ctxTime: tPlusOneMin,
			input:   makeSimpleTapTwapInput(baseTime.Add(10*time.Second), baseTime.Add(30*time.Second), quoteAssetB),
			expTwap: []sdk.Dec{sdk.NewDecWithPrec(35, 2), sdk.NewDecWithPrec(35, 2), sdk.NewDecWithPrec(35, 2)}, // 0.2 for 10s, 0.5 for 10s
		},
		// start in middle of first and second record, end in middle of second and third record
		"(3 records) interpolate: in between second and third record": {
			recordsToSet: []types.TwapRecord{baseRecord, tPlus10sp5Record, tPlus20sp2Record},
			ctxTime:      tPlusOneMin,
			input:        makeSimpleTwapInput(baseTime.Add(15*time.Second), baseTime.Add(25*time.Second), quoteAssetA),
			expTwap:      []sdk.Dec{sdk.NewDecWithPrec(35, 1)}, // 5 for 5s, 2 for 5 = 35 / 10 = 3.5
		},
		"(3 pairs of 3 records, three asset pool) interpolate: in between second and third record": {
			recordsToSet: []types.TwapRecord{
				tapRecordAB, tapRecordAC, tapRecordBC,
				tPlus10sp5TapRecordAB, tPlus10sp5TapRecordAC, tPlus10sp5TapRecordBC,
				tPlus20sp2TapRecordAB, tPlus20sp2TapRecordAC, tPlus20sp2TapRecordBC},
			ctxTime: tPlusOneMin,
			input:   makeSimpleTapTwapInput(baseTime.Add(15*time.Second), baseTime.Add(25*time.Second), quoteAssetA),
			expTwap: []sdk.Dec{sdk.NewDecWithPrec(35, 1), sdk.NewDecWithPrec(35, 1), sdk.NewDecWithPrec(35, 1)}, // 5 for 5s, 2 for 5 = 35 / 10 = 3.5
		},
		// interpolate in time closer to second record
		"(3 records) interpolate: get twap closer to second record": {
			recordsToSet: []types.TwapRecord{baseRecord, tPlus10sp5Record, tPlus20sp2Record},
			ctxTime:      tPlusOneMin,
			input:        makeSimpleTwapInput(baseTime.Add(15*time.Second), baseTime.Add(30*time.Second), quoteAssetA),
			expTwap:      []sdk.Dec{sdk.NewDec(3)}, // 5 for 5s, 2 for 10s = 45 / 15 = 3
		},
		"(3 pairs of 3 records, three asset pool) interpolate: get twap closer to second record": {
			recordsToSet: []types.TwapRecord{
				tapRecordAB, tapRecordAC, tapRecordBC,
				tPlus10sp5TapRecordAB, tPlus10sp5TapRecordAC, tPlus10sp5TapRecordBC,
				tPlus20sp2TapRecordAB, tPlus20sp2TapRecordAC, tPlus20sp2TapRecordBC},
			ctxTime: tPlusOneMin,
			input:   makeSimpleTapTwapInput(baseTime.Add(15*time.Second), baseTime.Add(30*time.Second), quoteAssetA),
			expTwap: []sdk.Dec{sdk.NewDec(3), sdk.NewDec(3), sdk.NewDec(3)}, // 5 for 5s, 2 for 10s = 45 / 15 = 3
		},
		// error catching
		"end time in future": {
			recordsToSet: []types.TwapRecord{baseRecord},
			ctxTime:      baseTime,
			input:        makeSimpleTwapInput(baseTime, tPlusOne, quoteAssetA),
			expectError:  types.EndTimeInFutureError{BlockTime: baseTime, EndTime: tPlusOne},
		},
		"start time after end time": {
			recordsToSet: []types.TwapRecord{baseRecord},
			ctxTime:      baseTime,
			input:        makeSimpleTwapInput(tPlusOne, baseTime, quoteAssetA),
			expectError:  types.StartTimeAfterEndTimeError{StartTime: tPlusOne, EndTime: baseTime},
		},
		"start time too old (end time = now)": {
			recordsToSet: []types.TwapRecord{baseRecord},
			ctxTime:      baseTime,
			input:        makeSimpleTwapInput(baseTime.Add(-time.Hour), baseTime, quoteAssetA),
			expectError:  twap.TimeTooOldError{Time: baseTime.Add(-time.Hour)},
		},
		"start time too old": {
			recordsToSet: []types.TwapRecord{baseRecord},
			ctxTime:      baseTime.Add(time.Second),
			input:        makeSimpleTwapInput(baseTime.Add(-time.Hour), baseTime, quoteAssetA),
			expectError:  twap.TimeTooOldError{Time: baseTime.Add(-time.Hour)},
		},
	}
	for name, test := range tests {
		s.Run(name, func() {
			s.SetupTest()
			s.preSetRecords(test.recordsToSet)
			s.Ctx = s.Ctx.WithBlockTime(test.ctxTime)

			for i, record := range test.input {
				twap, err := s.twapkeeper.GetArithmeticTwap(s.Ctx, record.poolId,
					record.quoteAssetDenom, record.baseAssetDenom,
					record.startTime, record.endTime)

				if test.expectError != nil {
					s.Require().Error(err)
					s.Require().ErrorIs(err, test.expectError)
					return
				}
				s.Require().NoError(err)
				s.Require().Equal(test.expTwap[i], twap)
			}
		})
	}
}

// TestGetArithmeticTwap_PruningRecordKeepPeriod is similar to TestGetArithmeticTwap.
// It specifically focuses on testing edge cases related to the
// pruning record keep period when interacting with GetArithmeticTwap.
// The goal of this test is to make sure that we are able to calculate the twap correctly
// when they are at or below the (current block time - default record history keep period).
// This is conditional on the records being present in the store earlier than startTime.
// If there is no such record, we expect an error.
func (s *TestSuite) TestGetArithmeticTwap_PruningRecordKeepPeriod() {
	const quoteAssetA = true

	var (
		defaultRecordHistoryKeepPeriod = types.DefaultParams().RecordHistoryKeepPeriod

		// baseTimePlusKeepPeriod = baseTime + defaultRecordHistoryKeepPeriod
		baseTimePlusKeepPeriod = baseTime.Add(defaultRecordHistoryKeepPeriod)

		// oneHourBeforeKeepThreshold =  baseKeepThreshold - 1 hour
		oneHourBeforeKeepThreshold = baseTimePlusKeepPeriod.Add(-time.Hour)

		// oneHourAfterKeepThreshold = baseKeepThreshold + 1 hour
		oneHourAfterKeepThreshold = baseTimePlusKeepPeriod.Add(time.Hour)

		periodBetweenBaseAndOneHourBeforeThreshold           = (defaultRecordHistoryKeepPeriod.Milliseconds() - time.Hour.Milliseconds())
		accumBeforeKeepThreshold0, accumBeforeKeepThreshold1 = sdk.NewDec(periodBetweenBaseAndOneHourBeforeThreshold * 10), sdk.NewDec(periodBetweenBaseAndOneHourBeforeThreshold * 10)
		// recordBeforeKeepThreshold is a record with t=baseTime+keepPeriod-1h, sp0=30(sp1=0.3) accumulators set relative to baseRecord
		recordBeforeKeepThreshold                                                             types.TwapRecord = newTwapRecordWithDefaults(oneHourBeforeKeepThreshold, sdk.NewDec(30), accumBeforeKeepThreshold0, accumBeforeKeepThreshold1)
		recordBeforeKeepThresholdAB, recordBeforeKeepThresholdAC, recordBeforeKeepThresholdBC                  = newThreeAssetPoolTwapRecordWithDefaults(oneHourBeforeKeepThreshold, sdk.NewDec(30), accumBeforeKeepThreshold0, accumBeforeKeepThreshold1)
	)

	// N.B.: when ctxTime = end time, we trigger the "TWAP to now path".
	// As a result, we duplicate the test cases by triggering both "to now" and "with end time" paths
	// To trigger "with end time" path, we make end time less than ctxTime.
	tests := map[string]struct {
		recordsToSet []types.TwapRecord
		ctxTime      time.Time
		input        []getTwapInput
		expTwap      []sdk.Dec
		expectError  error
	}{
		"(1 record at keep threshold); to now; ctxTime = at keep threshold; start time = end time = base keep threshold": {
			recordsToSet: []types.TwapRecord{baseRecord},
			ctxTime:      baseTimePlusKeepPeriod,
			input:        makeSimpleTwapInput(baseTimePlusKeepPeriod, baseTimePlusKeepPeriod, quoteAssetA),
			expTwap:      []sdk.Dec{sdk.NewDec(10)},
		},
		"(1 record at keep threshold, three asset pool); to now; ctxTime = at keep threshold; start time = end time = base keep threshold": {
			recordsToSet: []types.TwapRecord{tapRecordAB, tapRecordAC, tapRecordBC},
			ctxTime:      baseTimePlusKeepPeriod,
			input:        makeSimpleTapTwapInput(baseTimePlusKeepPeriod, baseTimePlusKeepPeriod, quoteAssetA),
			expTwap:      []sdk.Dec{sdk.NewDec(10), sdk.NewDec(10), sdk.NewDec(10)},
		},
		"(1 record at keep threshold); with end time; ctxTime = at keep threshold; start time = end time = base keep threshold - 1ms": {
			recordsToSet: []types.TwapRecord{baseRecord},
			ctxTime:      baseTimePlusKeepPeriod,
			input:        makeSimpleTwapInput(baseTimePlusKeepPeriod.Add(-time.Millisecond), baseTimePlusKeepPeriod.Add(-time.Millisecond), quoteAssetA),
			expTwap:      []sdk.Dec{sdk.NewDec(10)},
		},
		"(1 record at keep threshold, three asset pool); with end time; ctxTime = at keep threshold; start time = end time = base keep threshold - 1ms": {
			recordsToSet: []types.TwapRecord{tapRecordAB, tapRecordAC, tapRecordBC},
			ctxTime:      baseTimePlusKeepPeriod,
			input:        makeSimpleTapTwapInput(baseTimePlusKeepPeriod.Add(-time.Millisecond), baseTimePlusKeepPeriod.Add(-time.Millisecond), quoteAssetA),
			expTwap:      []sdk.Dec{sdk.NewDec(10), sdk.NewDec(10), sdk.NewDec(10)},
		},
		"(1 record younger than keep threshold); to now; ctxTime = start time = end time = after keep threshold": {
			recordsToSet: []types.TwapRecord{baseRecord},
			ctxTime:      oneHourAfterKeepThreshold,
			input:        makeSimpleTwapInput(oneHourAfterKeepThreshold, oneHourAfterKeepThreshold, quoteAssetA),
			expTwap:      []sdk.Dec{sdk.NewDec(10)},
		},
		"(1 record younger than keep threshold, three asset pool); to now; ctxTime = start time = end time = after keep threshold": {
			recordsToSet: []types.TwapRecord{tapRecordAB, tapRecordAC, tapRecordBC},
			ctxTime:      oneHourAfterKeepThreshold,
			input:        makeSimpleTapTwapInput(oneHourAfterKeepThreshold, oneHourAfterKeepThreshold, quoteAssetA),
			expTwap:      []sdk.Dec{sdk.NewDec(10), sdk.NewDec(10), sdk.NewDec(10)},
		},
		"(1 record younger than keep threshold); with end time; ctxTime = start time = end time = after keep threshold - 1ms": {
			recordsToSet: []types.TwapRecord{baseRecord},
			ctxTime:      oneHourAfterKeepThreshold,
			input:        makeSimpleTwapInput(oneHourAfterKeepThreshold.Add(-time.Millisecond), oneHourAfterKeepThreshold.Add(-time.Millisecond), quoteAssetA),
			expTwap:      []sdk.Dec{sdk.NewDec(10)},
		},
		"(1 record younger than keep threshold, three asset pool); with end time; ctxTime = start time = end time = after keep threshold - 1ms": {
			recordsToSet: []types.TwapRecord{tapRecordAB, tapRecordAC, tapRecordBC},
			ctxTime:      oneHourAfterKeepThreshold,
			input:        makeSimpleTapTwapInput(oneHourAfterKeepThreshold.Add(-time.Millisecond), oneHourAfterKeepThreshold.Add(-time.Millisecond), quoteAssetA),
			expTwap:      []sdk.Dec{sdk.NewDec(10), sdk.NewDec(10), sdk.NewDec(10)},
		},
		"(1 record older than keep threshold); to now; ctxTime = baseTime, start time = end time = before keep threshold": {
			recordsToSet: []types.TwapRecord{baseRecord},
			ctxTime:      oneHourBeforeKeepThreshold,
			input:        makeSimpleTwapInput(oneHourBeforeKeepThreshold, oneHourBeforeKeepThreshold, quoteAssetA),
			expTwap:      []sdk.Dec{sdk.NewDec(10)},
		},
		"(1 record older than keep threshold, three asset pool); to now; ctxTime = baseTime, start time = end time = before keep threshold": {
			recordsToSet: []types.TwapRecord{tapRecordAB, tapRecordAC, tapRecordBC},
			ctxTime:      oneHourBeforeKeepThreshold,
			input:        makeSimpleTapTwapInput(oneHourBeforeKeepThreshold, oneHourBeforeKeepThreshold, quoteAssetA),
			expTwap:      []sdk.Dec{sdk.NewDec(10), sdk.NewDec(10), sdk.NewDec(10)},
		},
		"(1 record older than keep threshold); with end time; ctxTime = baseTime, start time = end time = before keep threshold - 1ms": {
			recordsToSet: []types.TwapRecord{baseRecord},
			ctxTime:      oneHourBeforeKeepThreshold,
			input:        makeSimpleTwapInput(oneHourBeforeKeepThreshold.Add(-time.Millisecond), oneHourBeforeKeepThreshold.Add(-time.Millisecond), quoteAssetA),
			expTwap:      []sdk.Dec{sdk.NewDec(10)},
		},
		"(1 record older than keep threshold, three asset pool); with end time; ctxTime = baseTime, start time = end time = before keep threshold - 1ms": {
			recordsToSet: []types.TwapRecord{tapRecordAB, tapRecordAC, tapRecordBC},
			ctxTime:      oneHourBeforeKeepThreshold,
			input:        makeSimpleTapTwapInput(oneHourBeforeKeepThreshold.Add(-time.Millisecond), oneHourBeforeKeepThreshold.Add(-time.Millisecond), quoteAssetA),
			expTwap:      []sdk.Dec{sdk.NewDec(10), sdk.NewDec(10), sdk.NewDec(10)},
		},
		"(1 record older than keep threshold); to now; ctxTime = after keep threshold, start time = before keep threshold; end time = after keep threshold": {
			recordsToSet: []types.TwapRecord{baseRecord},
			ctxTime:      oneHourAfterKeepThreshold,
			input:        makeSimpleTwapInput(oneHourBeforeKeepThreshold, oneHourAfterKeepThreshold, quoteAssetA),
			expTwap:      []sdk.Dec{sdk.NewDec(10)},
		},
		"(1 record older than keep threshold, three asset pool); to now; ctxTime = after keep threshold, start time = before keep threshold; end time = after keep threshold": {
			recordsToSet: []types.TwapRecord{tapRecordAB, tapRecordAC, tapRecordBC},
			ctxTime:      oneHourAfterKeepThreshold,
			input:        makeSimpleTapTwapInput(oneHourBeforeKeepThreshold, oneHourAfterKeepThreshold, quoteAssetA),
			expTwap:      []sdk.Dec{sdk.NewDec(10), sdk.NewDec(10), sdk.NewDec(10)},
		},
		"(1 record older than keep threshold); with end time; ctxTime = after keep threshold, start time = before keep threshold; end time = after keep threshold - 1ms": {
			recordsToSet: []types.TwapRecord{baseRecord},
			ctxTime:      oneHourAfterKeepThreshold,
			input:        makeSimpleTwapInput(oneHourBeforeKeepThreshold, oneHourAfterKeepThreshold.Add(-time.Millisecond), quoteAssetA),
			expTwap:      []sdk.Dec{sdk.NewDec(10)},
		},
		"(1 record older than keep threshold, three asset pool); with end time; ctxTime = after keep threshold, start time = before keep threshold; end time = after keep threshold - 1ms": {
			recordsToSet: []types.TwapRecord{tapRecordAB, tapRecordAC, tapRecordBC},
			ctxTime:      oneHourAfterKeepThreshold,
			input:        makeSimpleTapTwapInput(oneHourBeforeKeepThreshold, oneHourAfterKeepThreshold.Add(-time.Millisecond), quoteAssetA),
			expTwap:      []sdk.Dec{sdk.NewDec(10), sdk.NewDec(10), sdk.NewDec(10)},
		},
		"(1 record at keep threshold); to now; ctxTime = base keep threshold, start time = base time - 1ms (source of error); end time = base keep threshold; error": {
			recordsToSet: []types.TwapRecord{baseRecord},
			ctxTime:      baseTimePlusKeepPeriod,
			input:        makeSimpleTwapInput(baseTime.Add(-time.Millisecond), baseTimePlusKeepPeriod, quoteAssetA),
			expectError:  twap.TimeTooOldError{Time: baseTime.Add(-time.Millisecond)},
		},
		"(1 record at keep threshold, three asset pool); to now; ctxTime = base keep threshold, start time = base time - 1ms (source of error); end time = base keep threshold; error": {
			recordsToSet: []types.TwapRecord{tapRecordAB, tapRecordAC, tapRecordBC},
			ctxTime:      baseTimePlusKeepPeriod,
			input:        makeSimpleTapTwapInput(baseTime.Add(-time.Millisecond), baseTimePlusKeepPeriod, quoteAssetA),
			expectError:  twap.TimeTooOldError{Time: baseTime.Add(-time.Millisecond)},
		},
		"(1 record at keep threshold); with end time; ctxTime = base keep threshold, start time = base time - 1ms (source of error); end time = base keep threshold - ms; error": {
			recordsToSet: []types.TwapRecord{baseRecord},
			ctxTime:      baseTimePlusKeepPeriod,
			input:        makeSimpleTwapInput(baseTime.Add(-time.Millisecond), baseTimePlusKeepPeriod.Add(-time.Millisecond), quoteAssetA),
			expectError:  twap.TimeTooOldError{Time: baseTime.Add(-time.Millisecond)},
		},
		"(1 record at keep threshold, three asset pool); with end time; ctxTime = base keep threshold, start time = base time - 1ms (source of error); end time = base keep threshold - ms; error": {
			recordsToSet: []types.TwapRecord{tapRecordAB, tapRecordAC, tapRecordBC},
			ctxTime:      baseTimePlusKeepPeriod,
			input:        makeSimpleTapTwapInput(baseTime.Add(-time.Millisecond), baseTimePlusKeepPeriod.Add(-time.Millisecond), quoteAssetA),
			expectError:  twap.TimeTooOldError{Time: baseTime.Add(-time.Millisecond)},
		},
		"(2 records); to now; with one directly at threshold, interpolated": {
			recordsToSet: []types.TwapRecord{baseRecord, recordBeforeKeepThreshold},
			ctxTime:      baseTimePlusKeepPeriod,
			input:        makeSimpleTwapInput(baseTime, baseTimePlusKeepPeriod, quoteAssetA),
			// expTwap: = (10 * (172800s - 3600s) + 30 * 3600s) / 172800s = 10.416666666666666666
			expTwap: []sdk.Dec{sdk.MustNewDecFromStr("10.416666666666666666")},
		},
		"(2 records, three asset pool); to now; with one directly at threshold, interpolated": {
			recordsToSet: []types.TwapRecord{tapRecordAB, tapRecordAC, tapRecordBC, recordBeforeKeepThresholdAB, recordBeforeKeepThresholdAC, recordBeforeKeepThresholdBC},
			ctxTime:      baseTimePlusKeepPeriod,
			input:        makeSimpleTapTwapInput(baseTime, baseTimePlusKeepPeriod, quoteAssetA),
			// expTwap: = (10 * (172800s - 3600s) + 30 * 3600s) / 172800s = 10.416666666666666666
			expTwap: []sdk.Dec{sdk.MustNewDecFromStr("10.416666666666666666"), sdk.MustNewDecFromStr("10.416666666666666666"), sdk.MustNewDecFromStr("10.416666666666666666")},
		},
		"(2 records); with end time; with one directly at threshold, interpolated": {
			recordsToSet: []types.TwapRecord{baseRecord, recordBeforeKeepThreshold},
			ctxTime:      baseTimePlusKeepPeriod.Add(time.Millisecond),
			input:        makeSimpleTwapInput(baseTime, baseTimePlusKeepPeriod.Add(-time.Millisecond), quoteAssetA),
			// expTwap: = (10 * (172800000ms - 3600000ms) + 30 * 3599999ms) / 172799999ms approx = 10.41666655333719
			expTwap: []sdk.Dec{sdk.MustNewDecFromStr("10.416666553337190702")},
		},
		"(2 records, three asset pool); with end time; with one directly at threshold, interpolated": {
			recordsToSet: []types.TwapRecord{tapRecordAB, tapRecordAC, tapRecordBC, recordBeforeKeepThresholdAB, recordBeforeKeepThresholdAC, recordBeforeKeepThresholdBC},
			ctxTime:      baseTimePlusKeepPeriod.Add(time.Millisecond),
			input:        makeSimpleTapTwapInput(baseTime, baseTimePlusKeepPeriod.Add(-time.Millisecond), quoteAssetA),
			// expTwap: = (10 * (172800000ms - 3600000ms) + 30 * 3599999ms) / 172799999ms approx = 10.41666655333719
			expTwap: []sdk.Dec{sdk.MustNewDecFromStr("10.416666553337190702"), sdk.MustNewDecFromStr("10.416666553337190702"), sdk.MustNewDecFromStr("10.416666553337190702")},
		},
		"(2 records); to now; with one before keep threshold, interpolated": {
			recordsToSet: []types.TwapRecord{baseRecord, recordBeforeKeepThreshold},
			ctxTime:      oneHourAfterKeepThreshold,
			input:        makeSimpleTwapInput(baseTime, oneHourAfterKeepThreshold, quoteAssetA),
			// expTwap: = (10 * (172800s - 3600s) + 30 * 3600s * 2) / (172800s + 3600s) approx = 10.816326530612244
			expTwap: []sdk.Dec{sdk.MustNewDecFromStr("10.816326530612244897")},
		},
		"(2 records, three asset pool); to now; with one before keep threshold, interpolated": {
			recordsToSet: []types.TwapRecord{tapRecordAB, tapRecordAC, tapRecordBC, recordBeforeKeepThresholdAB, recordBeforeKeepThresholdAC, recordBeforeKeepThresholdBC},
			ctxTime:      oneHourAfterKeepThreshold,
			input:        makeSimpleTapTwapInput(baseTime, oneHourAfterKeepThreshold, quoteAssetA),
			// expTwap: = (10 * (172800s - 3600s) + 30 * 3600s * 2) / (172800s + 3600s) approx = 10.816326530612244
			expTwap: []sdk.Dec{sdk.MustNewDecFromStr("10.816326530612244897"), sdk.MustNewDecFromStr("10.816326530612244897"), sdk.MustNewDecFromStr("10.816326530612244897")},
		},
		"(2 records); with end time; with one before keep threshold, interpolated": {
			recordsToSet: []types.TwapRecord{baseRecord, recordBeforeKeepThreshold},
			ctxTime:      oneHourAfterKeepThreshold,
			input:        makeSimpleTwapInput(baseTime, oneHourAfterKeepThreshold.Add(-time.Millisecond), quoteAssetA),
			// expTwap: = (10 * (172800000ms - 3600000ms) + 30 * (3600000ms + 3599999ms)) / (172800000ms + 3599999ms) approx = 10.81632642186126
			expTwap: []sdk.Dec{sdk.MustNewDecFromStr("10.816326421861260894")},
		},
		"(2 records, three asset pool); with end time; with one before keep threshold, interpolated": {
			recordsToSet: []types.TwapRecord{tapRecordAB, tapRecordAC, tapRecordBC, recordBeforeKeepThresholdAB, recordBeforeKeepThresholdAC, recordBeforeKeepThresholdBC},
			ctxTime:      oneHourAfterKeepThreshold,
			input:        makeSimpleTapTwapInput(baseTime, oneHourAfterKeepThreshold.Add(-time.Millisecond), quoteAssetA),
			// expTwap: = (10 * (172800000ms - 3600000ms) + 30 * (3600000ms + 3599999ms)) / (172800000ms + 3599999ms) approx = 10.81632642186126
			expTwap: []sdk.Dec{sdk.MustNewDecFromStr("10.816326421861260894"), sdk.MustNewDecFromStr("10.816326421861260894"), sdk.MustNewDecFromStr("10.816326421861260894")},
		},
	}

	for name, test := range tests {
		s.Run(name, func() {
			s.SetupTest()
			s.preSetRecords(test.recordsToSet)
			s.Ctx = s.Ctx.WithBlockTime(test.ctxTime)

			for i, record := range test.input {
				twap, err := s.twapkeeper.GetArithmeticTwap(s.Ctx, record.poolId,
					record.quoteAssetDenom, record.baseAssetDenom,
					record.startTime, record.endTime)

				if test.expectError != nil {
					s.Require().Error(err)
					s.Require().ErrorIs(err, test.expectError)
					return
				}
				s.Require().NoError(err)
				s.Require().Equal(test.expTwap[i], twap)
			}
		})
	}
}

// TODO: implement
// func (s *TestSuite) TestGetArithmeticTwapWithErrorRecords() {
// }

// TestGetArithmeticTwapToNow tests if we get the expected twap value from `GetArithmeticTwapToNow`.
// We test the method directly by updating the accumulator and storing the twap records
// manually in this test.
func (s *TestSuite) TestGetArithmeticTwapToNow() {
	makeSimpleTwapToNowInput := func(startTime time.Time, isQuoteTokenA bool) []getTwapInput {
		return makeSimpleTwapInput(startTime, startTime, isQuoteTokenA)
	}

	makeSimpleTapTwapToNowInput := func(startTime time.Time, isQuoteTokenA bool) []getTwapInput {
		return makeSimpleTapTwapInput(startTime, startTime, isQuoteTokenA)
	}

	quoteAssetA := true
	quoteAssetB := false

	tests := map[string]struct {
		recordsToSet  []types.TwapRecord
		ctxTime       time.Time
		input         []getTwapInput
		expTwap       []sdk.Dec
		expectedError error
	}{
		"(1 record) start time = record time": {
			recordsToSet: []types.TwapRecord{baseRecord},
			ctxTime:      tPlusOneMin,
			input:        makeSimpleTwapToNowInput(baseTime, quoteAssetA),
			expTwap:      []sdk.Dec{sdk.NewDec(10)},
		},
		"(1 record, three asset pool) start time = record time": {
			recordsToSet: []types.TwapRecord{tapRecordAB, tapRecordAC, tapRecordBC},
			ctxTime:      tPlusOneMin,
			input:        makeSimpleTapTwapToNowInput(baseTime, quoteAssetA),
			expTwap:      []sdk.Dec{sdk.NewDec(10), sdk.NewDec(10), sdk.NewDec(10)},
		},
		"(1 record) start time = record time, use sp1": {
			recordsToSet: []types.TwapRecord{baseRecord},
			ctxTime:      tPlusOneMin,
			input:        makeSimpleTwapToNowInput(baseTime, quoteAssetB),
			expTwap:      []sdk.Dec{sdk.NewDecWithPrec(1, 1)},
		},
		"(1 record, three asset pool) start time = record time, use sp1": {
			recordsToSet: []types.TwapRecord{tapRecordAB, tapRecordAC, tapRecordBC},
			ctxTime:      tPlusOneMin,
			input:        makeSimpleTapTwapToNowInput(baseTime, quoteAssetB),
			expTwap:      []sdk.Dec{sdk.NewDecWithPrec(1, 1), sdk.NewDecWithPrec(1, 1), sdk.NewDecWithPrec(1, 1)},
		},
		"(1 record) to_now: start time > record time": {
			recordsToSet: []types.TwapRecord{baseRecord},
			ctxTime:      tPlusOneMin,
			input:        makeSimpleTwapToNowInput(baseTime.Add(10*time.Second), quoteAssetA),
			expTwap:      []sdk.Dec{sdk.NewDec(10)},
		},
		"(1 record, three asset pool) to_now: start time > record time": {
			recordsToSet: []types.TwapRecord{tapRecordAB, tapRecordAC, tapRecordBC},
			ctxTime:      tPlusOneMin,
			input:        makeSimpleTapTwapToNowInput(baseTime.Add(10*time.Second), quoteAssetA),
			expTwap:      []sdk.Dec{sdk.NewDec(10), sdk.NewDec(10), sdk.NewDec(10)},
		},
		"(2 record) to now: start time = second record time": {
			recordsToSet: []types.TwapRecord{baseRecord, tPlus10sp5Record},
			ctxTime:      tPlusOneMin,
			input:        makeSimpleTwapToNowInput(baseTime.Add(10*time.Second), quoteAssetA),
			expTwap:      []sdk.Dec{sdk.NewDec(5)}, // 10 for 0s, 5 for 10s
		},
		"(2 record, three asset pool) to now: start time = second record time": {
			recordsToSet: []types.TwapRecord{tapRecordAB, tapRecordAC, tapRecordBC, tPlus10sp5TapRecordAB, tPlus10sp5TapRecordAC, tPlus10sp5TapRecordBC},
			ctxTime:      tPlusOneMin,
			input:        makeSimpleTapTwapToNowInput(baseTime.Add(10*time.Second), quoteAssetA),
			expTwap:      []sdk.Dec{sdk.NewDec(5), sdk.NewDec(5), sdk.NewDec(5)}, // 10 for 0s, 5 for 10s
		},
		"(2 record) to now: start time = second record time, use sp1": {
			recordsToSet: []types.TwapRecord{baseRecord, tPlus10sp5Record},
			ctxTime:      tPlusOneMin,
			input:        makeSimpleTwapToNowInput(baseTime.Add(10*time.Second), quoteAssetB),
			expTwap:      []sdk.Dec{sdk.NewDecWithPrec(2, 1)},
		},
		"(2 record, three asset pool) to now: start time = second record time, use sp1": {
			recordsToSet: []types.TwapRecord{tapRecordAB, tapRecordAC, tapRecordBC, tPlus10sp5TapRecordAB, tPlus10sp5TapRecordAC, tPlus10sp5TapRecordBC},
			ctxTime:      tPlusOneMin,
			input:        makeSimpleTapTwapToNowInput(baseTime.Add(10*time.Second), quoteAssetB),
			expTwap:      []sdk.Dec{sdk.NewDecWithPrec(2, 1), sdk.NewDecWithPrec(2, 1), sdk.NewDecWithPrec(2, 1)},
		},
		"(2 record) first record time < start time < second record time": {
			recordsToSet: []types.TwapRecord{baseRecord, tPlus10sp5Record},
			ctxTime:      baseTime.Add(20 * time.Second),
			input:        makeSimpleTwapToNowInput(baseTime.Add(5*time.Second), quoteAssetA),
			// 10 for 5s, 5 for 10s = 100/15 = 6 + 2/3 = 6.66666666
			expTwap: []sdk.Dec{ThreePlusOneThird.MulInt64(2)},
		},
		"(2 record, three asset pool) first record time < start time < second record time": {
			recordsToSet: []types.TwapRecord{tapRecordAB, tapRecordAC, tapRecordBC, tPlus10sp5TapRecordAB, tPlus10sp5TapRecordAC, tPlus10sp5TapRecordBC},
			ctxTime:      baseTime.Add(20 * time.Second),
			input:        makeSimpleTapTwapToNowInput(baseTime.Add(5*time.Second), quoteAssetA),
			// 10 for 5s, 5 for 10s = 100/15 = 6 + 2/3 = 6.66666666
			expTwap: []sdk.Dec{ThreePlusOneThird.MulInt64(2), ThreePlusOneThird.MulInt64(2), ThreePlusOneThird.MulInt64(2)},
		},
		// error catching
		"start time too old": {
			recordsToSet:  []types.TwapRecord{baseRecord},
			ctxTime:       tPlusOne,
			input:         makeSimpleTwapToNowInput(baseTime.Add(-time.Hour), quoteAssetA),
			expectedError: twap.TimeTooOldError{Time: baseTime.Add(-time.Hour)},
		},
		"three asset pool, start time too old": {
			recordsToSet:  []types.TwapRecord{tapRecordAB, tapRecordAC, tapRecordBC},
			ctxTime:       tPlusOne,
			input:         makeSimpleTapTwapToNowInput(baseTime.Add(-time.Hour), quoteAssetA),
			expectedError: twap.TimeTooOldError{Time: baseTime.Add(-time.Hour)},
		},
	}
	for name, test := range tests {
		s.Run(name, func() {
			s.SetupTest()
			s.preSetRecords(test.recordsToSet)
			s.Ctx = s.Ctx.WithBlockTime(test.ctxTime)

			// test the values of `GetArithmeticTwapToNow` if bool in test field is true
			for i, record := range test.input {
				twap, err := s.twapkeeper.GetArithmeticTwapToNow(s.Ctx, record.poolId,
					record.quoteAssetDenom, record.baseAssetDenom,
					record.startTime)

				if test.expectedError != nil {
					s.Require().Error(err)
					s.Require().ErrorIs(err, test.expectedError)
					return
				}
				s.Require().NoError(err)
				s.Require().Equal(test.expTwap[i], twap)
			}
		})
	}
}<|MERGE_RESOLUTION|>--- conflicted
+++ resolved
@@ -16,7 +16,7 @@
 	// base record is a record with t=baseTime, sp0=10(sp1=0.1) accumulators set to 0
 	baseRecord types.TwapRecord = newTwapRecordWithDefaults(baseTime, sdk.NewDec(10), sdk.ZeroDec(), sdk.ZeroDec())
 
-tapRecord are records that would be created from a three asset pool, each with unique denom pairs
+	// tapRecord are records that would be created from a three asset pool, each with unique denom pairs
 	tapRecordAB, tapRecordAC, tapRecordBC = newThreeAssetPoolTwapRecordWithDefaults(
 		baseTime, sdk.NewDec(10), sdk.ZeroDec(), sdk.ZeroDec())
 
@@ -87,11 +87,7 @@
 			tPlusOne, poolId, denomAB, nil},
 		"diff spot price, three asset pool": {tapZeroAccumTenPoint1Record,
 			recordWithUpdatedAccum(tapZeroAccumTenPoint1Record, OneSec.MulInt64(10), OneSec.QuoInt64(10)),
-<<<<<<< HEAD
 			tPlusOne, tapPoolId, denomABdenomACdenomBC, nil},
-=======
-			tPlusOne, tapPoolId, []string{tapDenomA, tapDenomA, tapDenomB}, []string{tapDenomB, tapDenomC, tapDenomC}, nil},
->>>>>>> 0aa11080
 	}
 	for name, tc := range tests {
 		s.Run(name, func() {
