package cli_test

import (
	"fmt"
	"testing"

	"github.com/stretchr/testify/suite"

	"github.com/osmosis-labs/osmosis/v13/osmoutils"
	"github.com/osmosis-labs/osmosis/v13/osmoutils/osmocli"
	"github.com/osmosis-labs/osmosis/v13/x/gamm/client/cli"
<<<<<<< HEAD
	"github.com/osmosis-labs/osmosis/v13/x/gamm/types"
	swaproutertestutil "github.com/osmosis-labs/osmosis/v13/x/swaprouter/client/testutil"
=======
	"github.com/osmosis-labs/osmosis/v13/x/gamm/pool-models/balancer"
	"github.com/osmosis-labs/osmosis/v13/x/gamm/types"
>>>>>>> 1986ad22

	"github.com/cosmos/cosmos-sdk/testutil"
	"github.com/cosmos/cosmos-sdk/testutil/network"
	sdk "github.com/cosmos/cosmos-sdk/types"
	"github.com/cosmos/cosmos-sdk/types/query"
)

var testAddresses = osmoutils.CreateRandomAccounts(3)

type IntegrationTestSuite struct {
	suite.Suite

	cfg     network.Config
	network *network.Network
}

<<<<<<< HEAD
func (s *IntegrationTestSuite) SetupSuite() {
	s.T().Log("setting up integration test suite")

	s.cfg = app.DefaultConfig()
	s.cfg.GenesisState = swaproutertestutil.UpdateTxFeeDenom(s.cfg.Codec, s.cfg.BondDenom)

	s.network = network.New(s.T(), s.cfg)

	_, err := s.network.WaitForHeight(1)
	s.Require().NoError(err)

	val := s.network.Validators[0]

	// create a new pool
	_, err = swaproutertestutil.MsgCreatePool(s.T(), val.ClientCtx, val.Address, "5stake,5node0token", "100stake,100node0token", "0.01", "0.01", "")
	s.Require().NoError(err)

	_, err = s.network.WaitForHeight(1)
	s.Require().NoError(err)
}

func (s *IntegrationTestSuite) TearDownSuite() {
	s.T().Log("tearing down integration test suite")
	s.network.Cleanup()
}

func (s *IntegrationTestSuite) TestNewCreatePoolCmd() {
	val := s.network.Validators[0]

	info, _, err := val.ClientCtx.Keyring.NewMnemonic("NewCreatePoolAddr",
		keyring.English, sdk.FullFundraiserPath, keyring.DefaultBIP39Passphrase, hd.Secp256k1)
	s.Require().NoError(err)

	newAddr := sdk.AccAddress(info.GetPubKey().Address())

	_, err = banktestutil.MsgSendExec(
		val.ClientCtx,
		val.Address,
		newAddr,
		sdk.NewCoins(sdk.NewInt64Coin(s.cfg.BondDenom, 200000000), sdk.NewInt64Coin("node0token", 20000)), fmt.Sprintf("--%s=true", flags.FlagSkipConfirmation),
		fmt.Sprintf("--%s=%s", flags.FlagBroadcastMode, flags.BroadcastBlock),
		osmoutils.DefaultFeeString(s.cfg),
	)
	s.Require().NoError(err)

	testCases := []struct {
		name         string
		json         string
		expectErr    bool
		respType     proto.Message
		expectedCode uint32
=======
func TestNewCreatePoolCmd(t *testing.T) {
	testCases := map[string]struct {
		json      string
		expectErr bool
>>>>>>> 1986ad22
	}{
		"two tokens pair pool": {
			`{
			  "weights": "1node0token,3stake",
			  "initial-deposit": "100node0token,100stake",
			  "swap-fee": "0.001",
			  "exit-fee": "0.001"
			}`,
			false,
		},
		"future governor address": {
			fmt.Sprintf(`
			{
			  "%s": "1node0token,3stake",
			  "%s": "100node0token,100stake",
			  "%s": "0.001",
			  "%s": "0.001",
			  "%s": "osmo1fqlr98d45v5ysqgp6h56kpujcj4cvsjnjq9nck"
			}
			`, cli.PoolFileWeights, cli.PoolFileInitialDeposit, cli.PoolFileSwapFee, cli.PoolFileExitFee, cli.PoolFileFutureGovernor),
			false,
		},
		"bad pool json - missing quotes around exit fee": {
			fmt.Sprintf(`
			{
			  "%s": "1node0token,3stake",
			  "%s": "100node0token,100stake",
			  "%s": "0.001",
			  "%s": 0.001
			}
	`, cli.PoolFileWeights, cli.PoolFileInitialDeposit, cli.PoolFileSwapFee, cli.PoolFileExitFee),
			true,
		},
		"empty pool json": {
			"", true,
		},
		"smooth change params": {
			fmt.Sprintf(`
				{
					"%s": "1node0token,3stake",
					"%s": "100node0token,100stake",
					"%s": "0.001",
					"%s": "0.001",
					"%s": {
						"%s": "864h",
						"%s": "2node0token,1stake",
						"%s": "2006-01-02T15:04:05Z"
					}
				}
				`, cli.PoolFileWeights, cli.PoolFileInitialDeposit, cli.PoolFileSwapFee, cli.PoolFileExitFee,
				cli.PoolFileSmoothWeightChangeParams, cli.PoolFileDuration, cli.PoolFileTargetPoolWeights, cli.PoolFileStartTime,
			),
			false,
		},
		"smooth change params - no start time": {
			fmt.Sprintf(`
				{
					"%s": "1node0token,3stake",
					"%s": "100node0token,100stake",
					"%s": "0.001",
					"%s": "0.001",
					"%s": {
						"%s": "864h",
						"%s": "2node0token,1stake"
					}
				}
				`, cli.PoolFileWeights, cli.PoolFileInitialDeposit, cli.PoolFileSwapFee, cli.PoolFileExitFee,
				cli.PoolFileSmoothWeightChangeParams, cli.PoolFileDuration, cli.PoolFileTargetPoolWeights,
			),
			false,
		},
		"empty smooth change params": {
			fmt.Sprintf(`
				{
					"%s": "1node0token,3stake",
					"%s": "100node0token,100stake",
					"%s": "0.001",
					"%s": "0.001",
					"%s": {}
				}
				`, cli.PoolFileWeights, cli.PoolFileInitialDeposit, cli.PoolFileSwapFee, cli.PoolFileExitFee,
				cli.PoolFileSmoothWeightChangeParams,
			),
			false,
		},
		"smooth change params wrong type": {
			fmt.Sprintf(`
				{
					"%s": "1node0token,3stake",
					"%s": "100node0token,100stake",
					"%s": "0.001",
					"%s": "0.001",
					"%s": "invalid string"
				}
				`, cli.PoolFileWeights, cli.PoolFileInitialDeposit, cli.PoolFileSwapFee, cli.PoolFileExitFee,
				cli.PoolFileSmoothWeightChangeParams,
			),
			true,
		},
		"smooth change params missing duration": {
			fmt.Sprintf(`
				{
					"%s": "1node0token,3stake",
					"%s": "100node0token,100stake",
					"%s": "0.001",
					"%s": "0.001",
					"%s": {
						"%s": "2node0token,1stake"
					}
				}
				`, cli.PoolFileWeights, cli.PoolFileInitialDeposit, cli.PoolFileSwapFee, cli.PoolFileExitFee,
				cli.PoolFileSmoothWeightChangeParams, cli.PoolFileTargetPoolWeights,
			),
			true,
		},
		"unknown fields in json": {
			fmt.Sprintf(`
			{
			  "%s": "1node0token",
			  "%s": "100node0token",
			  "%s": "0.001",
			  "%s": "0.001"
			  "unknown": true,
			}
			`, cli.PoolFileWeights, cli.PoolFileInitialDeposit, cli.PoolFileSwapFee, cli.PoolFileExitFee),
			true,
		},
	}

	for name, tc := range testCases {
		t.Run(name, func(tt *testing.T) {
			desc := cli.NewCreatePoolCmd()
			jsonFile := testutil.WriteToNewTempFile(tt, tc.json)
			Cmd := fmt.Sprintf("--pool-file=%s --from=%s", jsonFile.Name(), testAddresses[0].String())

			txTc := osmocli.TxCliTestCase[*balancer.MsgCreateBalancerPool]{
				Cmd:                    Cmd,
				ExpectedErr:            tc.expectErr,
				OnlyCheckValidateBasic: true,
			}
			osmocli.RunTxTestCase(tt, desc, &txTc)
		})
	}
}

func TestNewJoinPoolCmd(t *testing.T) {
	desc, _ := cli.NewJoinPoolCmd()
	tcs := map[string]osmocli.TxCliTestCase[*types.MsgJoinPool]{
		"join pool": {
			Cmd: "--pool-id=1  --pool-id=1 --max-amounts-in=100stake --share-amount-out=100 --from=" + testAddresses[0].String(),
			ExpectedMsg: &types.MsgJoinPool{
				Sender:         testAddresses[0].String(),
				PoolId:         1,
				ShareOutAmount: sdk.NewIntFromUint64(100),
				TokenInMaxs:    sdk.NewCoins(sdk.NewInt64Coin("stake", 100)),
			},
		},
	}
	osmocli.RunTxTestCases(t, desc, tcs)
}

func TestNewExitPoolCmd(t *testing.T) {
	desc, _ := cli.NewExitPoolCmd()
	tcs := map[string]osmocli.TxCliTestCase[*types.MsgExitPool]{
		"exit pool": {
			Cmd: "--min-amounts-out=100stake --pool-id=1 --share-amount-in=10 --from=" + testAddresses[0].String(),
			ExpectedMsg: &types.MsgExitPool{
				Sender:        testAddresses[0].String(),
				PoolId:        1,
				ShareInAmount: sdk.NewIntFromUint64(10),
				TokenOutMins:  sdk.NewCoins(sdk.NewInt64Coin("stake", 100)),
			},
		},
	}
	osmocli.RunTxTestCases(t, desc, tcs)
}

func TestNewSwapExactAmountOutCmd(t *testing.T) {
	desc, _ := cli.NewSwapExactAmountOutCmd()
	tcs := map[string]osmocli.TxCliTestCase[*types.MsgSwapExactAmountOut]{
		"swap exact amount out": {
			Cmd: "10stake 20 --swap-route-pool-ids=1 --swap-route-denoms=node0token --from=" + testAddresses[0].String(),
			ExpectedMsg: &types.MsgSwapExactAmountOut{
				Sender:           testAddresses[0].String(),
				Routes:           []types.SwapAmountOutRoute{{PoolId: 1, TokenInDenom: "node0token"}},
				TokenInMaxAmount: sdk.NewIntFromUint64(20),
				TokenOut:         sdk.NewInt64Coin("stake", 10),
			},
		},
	}
	osmocli.RunTxTestCases(t, desc, tcs)
}

func TestNewSwapExactAmountInCmd(t *testing.T) {
	desc, _ := cli.NewSwapExactAmountInCmd()
	tcs := map[string]osmocli.TxCliTestCase[*types.MsgSwapExactAmountIn]{
		"swap exact amount in": {
			Cmd: "10stake 3 --swap-route-pool-ids=1 --swap-route-denoms=node0token --from=" + testAddresses[0].String(),
			ExpectedMsg: &types.MsgSwapExactAmountIn{
				Sender:            testAddresses[0].String(),
				Routes:            []types.SwapAmountInRoute{{PoolId: 1, TokenOutDenom: "node0token"}},
				TokenIn:           sdk.NewInt64Coin("stake", 10),
				TokenOutMinAmount: sdk.NewIntFromUint64(3),
			},
		},
	}
	osmocli.RunTxTestCases(t, desc, tcs)
}

func TestNewJoinSwapExternAmountInCmd(t *testing.T) {
	desc, _ := cli.NewJoinSwapExternAmountIn()
	tcs := map[string]osmocli.TxCliTestCase[*types.MsgJoinSwapExternAmountIn]{
		"swap exact amount in": {
			Cmd: "10stake 1 --pool-id=1 --from=" + testAddresses[0].String(),
			ExpectedMsg: &types.MsgJoinSwapExternAmountIn{
				Sender:            testAddresses[0].String(),
				PoolId:            1,
				TokenIn:           sdk.NewInt64Coin("stake", 10),
				ShareOutMinAmount: sdk.NewIntFromUint64(1),
			},
		},
	}
	osmocli.RunTxTestCases(t, desc, tcs)
}

func TestNewJoinSwapShareAmountOutCmd(t *testing.T) {
	desc, _ := cli.NewJoinSwapShareAmountOut()
	tcs := map[string]osmocli.TxCliTestCase[*types.MsgJoinSwapShareAmountOut]{
		"swap exact amount in": {
			Cmd: "stake 10 1 --pool-id=1 --from=" + testAddresses[0].String(),
			ExpectedMsg: &types.MsgJoinSwapShareAmountOut{
				Sender:           testAddresses[0].String(),
				PoolId:           1,
				TokenInDenom:     "stake",
				ShareOutAmount:   sdk.NewIntFromUint64(10),
				TokenInMaxAmount: sdk.NewIntFromUint64(1),
			},
		},
	}
	osmocli.RunTxTestCases(t, desc, tcs)
}

func TestNewExitSwapExternAmountOutCmd(t *testing.T) {
	desc, _ := cli.NewExitSwapExternAmountOut()
	tcs := map[string]osmocli.TxCliTestCase[*types.MsgExitSwapExternAmountOut]{
		"swap exact amount in": {
			Cmd: "10stake 1 --pool-id=1 --from=" + testAddresses[0].String(),
			ExpectedMsg: &types.MsgExitSwapExternAmountOut{
				Sender:           testAddresses[0].String(),
				PoolId:           1,
				TokenOut:         sdk.NewInt64Coin("stake", 10),
				ShareInMaxAmount: sdk.NewIntFromUint64(1),
			},
		},
	}
	osmocli.RunTxTestCases(t, desc, tcs)
}

func TestNewExitSwapShareAmountInCmd(t *testing.T) {
	desc, _ := cli.NewExitSwapShareAmountIn()
	tcs := map[string]osmocli.TxCliTestCase[*types.MsgExitSwapShareAmountIn]{
		"swap exact amount in": {
			Cmd: "stake 10 1 --pool-id=1 --from=" + testAddresses[0].String(),
			ExpectedMsg: &types.MsgExitSwapShareAmountIn{
				Sender:            testAddresses[0].String(),
				PoolId:            1,
				TokenOutDenom:     "stake",
				ShareInAmount:     sdk.NewIntFromUint64(10),
				TokenOutMinAmount: sdk.NewIntFromUint64(1),
			},
		},
	}
	osmocli.RunTxTestCases(t, desc, tcs)
}

func TestGetCmdPools(t *testing.T) {
	desc, _ := cli.GetCmdPools()
	tcs := map[string]osmocli.QueryCliTestCase[*types.QueryPoolsRequest]{
		"basic test": {
			Cmd: "--offset=2",
			ExpectedQuery: &types.QueryPoolsRequest{
				Pagination: &query.PageRequest{Key: []uint8{}, Offset: 2, Limit: 100},
			},
		},
	}
	osmocli.RunQueryTestCases(t, desc, tcs)
}

func TestGetCmdPool(t *testing.T) {
	desc, _ := cli.GetCmdPool()
	tcs := map[string]osmocli.QueryCliTestCase[*types.QueryPoolRequest]{
		"basic test": {
			Cmd:           "1",
			ExpectedQuery: &types.QueryPoolRequest{PoolId: 1},
		},
	}
	osmocli.RunQueryTestCases(t, desc, tcs)
}

func TestGetCmdSpotPrice(t *testing.T) {
	desc, _ := cli.GetCmdSpotPrice()
	tcs := map[string]osmocli.QueryCliTestCase[*types.QuerySpotPriceRequest]{
		"basic test": {
			Cmd: "1 uosmo ibc/111",
			ExpectedQuery: &types.QuerySpotPriceRequest{
				PoolId:          1,
				BaseAssetDenom:  "uosmo",
				QuoteAssetDenom: "ibc/111",
			},
		},
	}
	osmocli.RunQueryTestCases(t, desc, tcs)
}

func TestGetCmdEstimateSwapExactAmountIn(t *testing.T) {
	desc, _ := cli.GetCmdEstimateSwapExactAmountIn()
	tcs := map[string]osmocli.QueryCliTestCase[*types.QuerySwapExactAmountInRequest]{
		"basic test": {
			Cmd: "1 osm11vmx8jtggpd9u7qr0t8vxclycz85u925sazglr7 10stake --swap-route-pool-ids=2 --swap-route-denoms=node0token",
			ExpectedQuery: &types.QuerySwapExactAmountInRequest{
				Sender:  "osm11vmx8jtggpd9u7qr0t8vxclycz85u925sazglr7",
				PoolId:  1,
				TokenIn: "10stake",
				Routes:  []types.SwapAmountInRoute{{PoolId: 2, TokenOutDenom: "node0token"}},
			},
		},
	}
	osmocli.RunQueryTestCases(t, desc, tcs)
}

func TestGetCmdEstimateSwapExactAmountOut(t *testing.T) {
	desc, _ := cli.GetCmdEstimateSwapExactAmountOut()
	tcs := map[string]osmocli.QueryCliTestCase[*types.QuerySwapExactAmountOutRequest]{
		"basic test": {
			Cmd: "1 osm11vmx8jtggpd9u7qr0t8vxclycz85u925sazglr7 10stake --swap-route-pool-ids=2 --swap-route-denoms=node0token",
			ExpectedQuery: &types.QuerySwapExactAmountOutRequest{
				Sender:   "osm11vmx8jtggpd9u7qr0t8vxclycz85u925sazglr7",
				PoolId:   1,
				TokenOut: "10stake",
				Routes:   []types.SwapAmountOutRoute{{PoolId: 2, TokenInDenom: "node0token"}},
			},
		},
	}
	osmocli.RunQueryTestCases(t, desc, tcs)
}<|MERGE_RESOLUTION|>--- conflicted
+++ resolved
@@ -9,13 +9,8 @@
 	"github.com/osmosis-labs/osmosis/v13/osmoutils"
 	"github.com/osmosis-labs/osmosis/v13/osmoutils/osmocli"
 	"github.com/osmosis-labs/osmosis/v13/x/gamm/client/cli"
-<<<<<<< HEAD
-	"github.com/osmosis-labs/osmosis/v13/x/gamm/types"
-	swaproutertestutil "github.com/osmosis-labs/osmosis/v13/x/swaprouter/client/testutil"
-=======
 	"github.com/osmosis-labs/osmosis/v13/x/gamm/pool-models/balancer"
 	"github.com/osmosis-labs/osmosis/v13/x/gamm/types"
->>>>>>> 1986ad22
 
 	"github.com/cosmos/cosmos-sdk/testutil"
 	"github.com/cosmos/cosmos-sdk/testutil/network"
@@ -32,64 +27,10 @@
 	network *network.Network
 }
 
-<<<<<<< HEAD
-func (s *IntegrationTestSuite) SetupSuite() {
-	s.T().Log("setting up integration test suite")
-
-	s.cfg = app.DefaultConfig()
-	s.cfg.GenesisState = swaproutertestutil.UpdateTxFeeDenom(s.cfg.Codec, s.cfg.BondDenom)
-
-	s.network = network.New(s.T(), s.cfg)
-
-	_, err := s.network.WaitForHeight(1)
-	s.Require().NoError(err)
-
-	val := s.network.Validators[0]
-
-	// create a new pool
-	_, err = swaproutertestutil.MsgCreatePool(s.T(), val.ClientCtx, val.Address, "5stake,5node0token", "100stake,100node0token", "0.01", "0.01", "")
-	s.Require().NoError(err)
-
-	_, err = s.network.WaitForHeight(1)
-	s.Require().NoError(err)
-}
-
-func (s *IntegrationTestSuite) TearDownSuite() {
-	s.T().Log("tearing down integration test suite")
-	s.network.Cleanup()
-}
-
-func (s *IntegrationTestSuite) TestNewCreatePoolCmd() {
-	val := s.network.Validators[0]
-
-	info, _, err := val.ClientCtx.Keyring.NewMnemonic("NewCreatePoolAddr",
-		keyring.English, sdk.FullFundraiserPath, keyring.DefaultBIP39Passphrase, hd.Secp256k1)
-	s.Require().NoError(err)
-
-	newAddr := sdk.AccAddress(info.GetPubKey().Address())
-
-	_, err = banktestutil.MsgSendExec(
-		val.ClientCtx,
-		val.Address,
-		newAddr,
-		sdk.NewCoins(sdk.NewInt64Coin(s.cfg.BondDenom, 200000000), sdk.NewInt64Coin("node0token", 20000)), fmt.Sprintf("--%s=true", flags.FlagSkipConfirmation),
-		fmt.Sprintf("--%s=%s", flags.FlagBroadcastMode, flags.BroadcastBlock),
-		osmoutils.DefaultFeeString(s.cfg),
-	)
-	s.Require().NoError(err)
-
-	testCases := []struct {
-		name         string
-		json         string
-		expectErr    bool
-		respType     proto.Message
-		expectedCode uint32
-=======
 func TestNewCreatePoolCmd(t *testing.T) {
 	testCases := map[string]struct {
 		json      string
 		expectErr bool
->>>>>>> 1986ad22
 	}{
 		"two tokens pair pool": {
 			`{
