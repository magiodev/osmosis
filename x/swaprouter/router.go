package swaprouter

import (
	"errors"

	sdk "github.com/cosmos/cosmos-sdk/types"

	appparams "github.com/osmosis-labs/osmosis/v13/app/params"
	"github.com/osmosis-labs/osmosis/v13/x/swaprouter/types"
)

// RouteExactAmountIn defines the input denom and input amount for the first pool,
// the output of the first pool is chained as the input for the next routed pool
// transaction succeeds when final amount out is greater than tokenOutMinAmount defined.
func (k Keeper) RouteExactAmountIn(
	ctx sdk.Context,
	sender sdk.AccAddress,
	routes []types.SwapAmountInRoute,
	tokenIn sdk.Coin,
<<<<<<< HEAD
	tokenOutMinAmount sdk.Int,
) (tokenOutAmount sdk.Int, err error) {
	panic("not implemented")
=======
	tokenOutMinAmount sdk.Int) (tokenOutAmount sdk.Int, err error) {
	var (
		isMultiHopRouted bool
		routeSwapFee     sdk.Dec
		sumOfSwapFees    sdk.Dec
	)

	route := types.SwapAmountInRoutes(routes)
	if err := route.Validate(); err != nil {
		return sdk.Int{}, err
	}

	// In this loop, we check if:
	// - the route is of length 2
	// - route 1 and route 2 don't trade via the same pool
	// - route 1 contains uosmo
	// - both route 1 and route 2 are incentivized pools
	//
	// If all of the above is true, then we collect the additive and max fee between the
	// two pools to later calculate the following:
	// total_swap_fee = total_swap_fee = max(swapfee1, swapfee2)
	// fee_per_pool = total_swap_fee * ((pool_fee) / (swapfee1 + swapfee2))
	if k.isOsmoRoutedMultihop(ctx, route, routes[0].TokenOutDenom, tokenIn.Denom) {
		isMultiHopRouted = true
		routeSwapFee, sumOfSwapFees, err = k.getOsmoRoutedMultihopTotalSwapFee(ctx, route)
		if err != nil {
			return sdk.Int{}, err
		}
	}

	for i, route := range routes {
		// To prevent the multihop swap from being interrupted prematurely, we keep
		// the minimum expected output at a very low number until the last pool
		_outMinAmount := sdk.NewInt(1)
		if len(routes)-1 == i {
			_outMinAmount = tokenOutMinAmount
		}

		swapModule, err := k.GetPoolModule(ctx, route.PoolId)
		if err != nil {
			return sdk.Int{}, err
		}

		// Execute the expected swap on the current routed pool
		pool, poolErr := swapModule.GetPool(ctx, route.PoolId)
		if poolErr != nil {
			return sdk.Int{}, poolErr
		}

		swapFee := pool.GetSwapFee(ctx)

		// If we determined the route is an osmo multi-hop and both routes are incentivized,
		// we modify the swap fee accordingly.
		if isMultiHopRouted {
			swapFee = routeSwapFee.Mul((swapFee.Quo(sumOfSwapFees)))
		}

		tokenOutAmount, err = swapModule.SwapExactAmountIn(ctx, sender, pool, tokenIn, route.TokenOutDenom, _outMinAmount, swapFee)
		if err != nil {
			return sdk.Int{}, err
		}

		// Chain output of current pool as the input for the next routed pool
		tokenIn = sdk.NewCoin(route.TokenOutDenom, tokenOutAmount)
	}
	return tokenOutAmount, nil
>>>>>>> d1349dbb
}

func (k Keeper) MultihopEstimateOutGivenExactAmountIn(
	ctx sdk.Context,
	routes []types.SwapAmountInRoute,
	tokenIn sdk.Coin,
) (tokenOutAmount sdk.Int, err error) {
	var (
		isMultiHopRouted bool
		routeSwapFee     sdk.Dec
		sumOfSwapFees    sdk.Dec
	)

	route := types.SwapAmountInRoutes(routes)
	if err := route.Validate(); err != nil {
		return sdk.Int{}, err
	}

	if k.isOsmoRoutedMultihop(ctx, route, routes[0].TokenOutDenom, tokenIn.Denom) {
		isMultiHopRouted = true
		routeSwapFee, sumOfSwapFees, err = k.getOsmoRoutedMultihopTotalSwapFee(ctx, route)
		if err != nil {
			return sdk.Int{}, err
		}
	}

	for _, route := range routes {
		swapModule, err := k.GetPoolModule(ctx, route.PoolId)
		if err != nil {
			return sdk.Int{}, err
		}

		// Execute the expected swap on the current routed pool
		poolI, poolErr := swapModule.GetPool(ctx, route.PoolId)
		if poolErr != nil {
			return sdk.Int{}, poolErr
		}

		swapFee := poolI.GetSwapFee(ctx)

		// If we determined the route is an osmo multi-hop and both routes are incentivized,
		// we modify the swap fee accordingly.
		if isMultiHopRouted {
			swapFee = routeSwapFee.Mul((swapFee.Quo(sumOfSwapFees)))
		}

		tokenOut, err := swapModule.CalcOutAmtGivenIn(ctx, poolI, tokenIn, route.TokenOutDenom, swapFee)
		if err != nil {
			return sdk.Int{}, err
		}

		tokenOutAmount = tokenOut.Amount
		if !tokenOutAmount.IsPositive() {
			return sdk.Int{}, errors.New("token amount must be positive")
		}

		// Chain output of current pool as the input for the next routed pool
		tokenIn = sdk.NewCoin(route.TokenOutDenom, tokenOutAmount)
	}
	return tokenOutAmount, err
}

// MultihopSwapExactAmountOut defines the output denom and output amount for the last pool.
// Calculation starts by providing the tokenOutAmount of the final pool to calculate the required tokenInAmount
// the calculated tokenInAmount is used as defined tokenOutAmount of the previous pool, calculating in reverse order of the swap
// Transaction succeeds if the calculated tokenInAmount of the first pool is less than the defined tokenInMaxAmount defined.
func (k Keeper) RouteExactAmountOut(ctx sdk.Context,
	sender sdk.AccAddress,
	routes []types.SwapAmountOutRoute,
	tokenInMaxAmount sdk.Int,
	tokenOut sdk.Coin,
) (tokenInAmount sdk.Int, err error) {
	isMultiHopRouted, routeSwapFee, sumOfSwapFees := false, sdk.Dec{}, sdk.Dec{}
	route := types.SwapAmountOutRoutes(routes)
	if err := route.Validate(); err != nil {
		return sdk.Int{}, err
	}

	// in this loop, we check if:
	// - the route is of length 2
	// - route 1 and route 2 don't trade via the same pool
	// - route 1 contains uosmo
	// - both route 1 and route 2 are incentivized pools
	// if all of the above is true, then we collect the additive and max fee between the two pools to later calculate the following:
	// total_swap_fee = total_swap_fee = max(swapfee1, swapfee2)
	// fee_per_pool = total_swap_fee * ((pool_fee) / (swapfee1 + swapfee2))
	if k.isOsmoRoutedMultihop(ctx, route, routes[0].TokenInDenom, tokenOut.Denom) {
		isMultiHopRouted = true
		routeSwapFee, sumOfSwapFees, err = k.getOsmoRoutedMultihopTotalSwapFee(ctx, route)
		if err != nil {
			return sdk.Int{}, err
		}
	}

	// Determine what the estimated input would be for each pool along the multi-hop route
	// if we determined the route is an osmo multi-hop and both routes are incentivized,
	// we utilize a separate function that calculates the discounted swap fees
	var insExpected []sdk.Int
	if isMultiHopRouted {
		insExpected, err = k.createOsmoMultihopExpectedSwapOuts(ctx, routes, tokenOut, routeSwapFee, sumOfSwapFees)
	} else {
		insExpected, err = k.createMultihopExpectedSwapOuts(ctx, routes, tokenOut)
	}
	if err != nil {
		return sdk.Int{}, err
	}
	if len(insExpected) == 0 {
		return sdk.Int{}, nil
	}

	insExpected[0] = tokenInMaxAmount

	// Iterates through each routed pool and executes their respective swaps. Note that all of the work to get the return
	// value of this method is done when we calculate insExpected – this for loop primarily serves to execute the actual
	// swaps on each pool.
	for i, route := range routes {
		swapModule, err := k.GetPoolModule(ctx, route.PoolId)
		if err != nil {
			return sdk.Int{}, err
		}

		_tokenOut := tokenOut

		// If there is one pool left in the route, set the expected output of the current swap
		// to the estimated input of the final pool.
		if i != len(routes)-1 {
			_tokenOut = sdk.NewCoin(routes[i+1].TokenInDenom, insExpected[i+1])
		}

		// Execute the expected swap on the current routed pool
		pool, poolErr := swapModule.GetPool(ctx, route.PoolId)
		if poolErr != nil {
			return sdk.Int{}, poolErr
		}

		swapFee := pool.GetSwapFee(ctx)
		if isMultiHopRouted {
			swapFee = routeSwapFee.Mul((swapFee.Quo(sumOfSwapFees)))
		}

		_tokenInAmount, swapErr := swapModule.SwapExactAmountOut(ctx, sender, pool, route.TokenInDenom, insExpected[i], _tokenOut, swapFee)
		if swapErr != nil {
			return sdk.Int{}, swapErr
		}

		// Sets the final amount of tokens that need to be input into the first pool. Even though this is the final return value for the
		// whole method and will not change after the first iteration, we still iterate through the rest of the pools to execute their respective
		// swaps.
		if i == 0 {
			tokenInAmount = _tokenInAmount
		}
	}

	return tokenInAmount, nil
}

func (k Keeper) MultihopEstimateInGivenExactAmountOut(
	ctx sdk.Context,
	routes []types.SwapAmountOutRoute,
	tokenOut sdk.Coin,
) (tokenInAmount sdk.Int, err error) {
	isMultiHopRouted, routeSwapFee, sumOfSwapFees := false, sdk.Dec{}, sdk.Dec{}
	route := types.SwapAmountOutRoutes(routes)
	if err := route.Validate(); err != nil {
		return sdk.Int{}, err
	}

	if k.isOsmoRoutedMultihop(ctx, route, routes[0].TokenInDenom, tokenOut.Denom) {
		isMultiHopRouted = true
		routeSwapFee, sumOfSwapFees, err = k.getOsmoRoutedMultihopTotalSwapFee(ctx, route)
		if err != nil {
			return sdk.Int{}, err
		}
	}

	// Determine what the estimated input would be for each pool along the multi-hop route
	// if we determined the route is an osmo multi-hop and both routes are incentivized,
	// we utilize a separate function that calculates the discounted swap fees
	var insExpected []sdk.Int
	if isMultiHopRouted {
		insExpected, err = k.createOsmoMultihopExpectedSwapOuts(ctx, routes, tokenOut, routeSwapFee, sumOfSwapFees)
	} else {
		insExpected, err = k.createMultihopExpectedSwapOuts(ctx, routes, tokenOut)
	}
	if err != nil {
		return sdk.Int{}, err
	}
	if len(insExpected) == 0 {
		return sdk.Int{}, nil
	}

	return insExpected[0], nil
}

func (k Keeper) isOsmoRoutedMultihop(ctx sdk.Context, route types.MultihopRoute, inDenom, outDenom string) (isRouted bool) {
	if route.Length() != 2 {
		return false
	}
	intemediateDenoms := route.IntermediateDenoms()
	if len(intemediateDenoms) != 1 || intemediateDenoms[0] != appparams.BaseCoinUnit {
		return false
	}
	if inDenom == outDenom {
		return false
	}
	poolIds := route.PoolIds()
	if poolIds[0] == poolIds[1] {
		return false
	}

	route0Incentivized := k.poolIncentivesKeeper.IsPoolIncentivized(ctx, poolIds[0])
	route1Incentivized := k.poolIncentivesKeeper.IsPoolIncentivized(ctx, poolIds[1])

	return route0Incentivized && route1Incentivized
}

func (k Keeper) getOsmoRoutedMultihopTotalSwapFee(ctx sdk.Context, route types.MultihopRoute) (
	totalPathSwapFee sdk.Dec, sumOfSwapFees sdk.Dec, err error) {
	additiveSwapFee := sdk.ZeroDec()
	maxSwapFee := sdk.ZeroDec()

	for _, poolId := range route.PoolIds() {
		swapModule, err := k.GetPoolModule(ctx, poolId)
		if err != nil {
			return sdk.Dec{}, sdk.Dec{}, err
		}

		pool, poolErr := swapModule.GetPool(ctx, poolId)
		if poolErr != nil {
			return sdk.Dec{}, sdk.Dec{}, poolErr
		}
		swapFee := pool.GetSwapFee(ctx)
		additiveSwapFee = additiveSwapFee.Add(swapFee)
		maxSwapFee = sdk.MaxDec(maxSwapFee, swapFee)
	}
	averageSwapFee := additiveSwapFee.QuoInt64(2)
	maxSwapFee = sdk.MaxDec(maxSwapFee, averageSwapFee)
	return maxSwapFee, additiveSwapFee, nil
}

// createMultihopExpectedSwapOuts defines the output denom and output amount for the last pool in
// the route of pools the caller is intending to hop through in a fixed-output multihop tx. It estimates the input
// amount for this last pool and then chains that input as the output of the previous pool in the route, repeating
// until the first pool is reached. It returns an array of inputs, each of which correspond to a pool ID in the
// route of pools for the original multihop transaction.
// TODO: test this.
func (k Keeper) createMultihopExpectedSwapOuts(
	ctx sdk.Context,
	routes []types.SwapAmountOutRoute,
	tokenOut sdk.Coin,
) ([]sdk.Int, error) {
	insExpected := make([]sdk.Int, len(routes))
	for i := len(routes) - 1; i >= 0; i-- {
		route := routes[i]

		swapModule, err := k.GetPoolModule(ctx, route.PoolId)
		if err != nil {
			return nil, err
		}

		poolI, err := swapModule.GetPool(ctx, route.PoolId)
		if err != nil {
			return nil, err
		}

		tokenIn, err := swapModule.CalcInAmtGivenOut(ctx, poolI, tokenOut, route.TokenInDenom, poolI.GetSwapFee(ctx))
		if err != nil {
			return nil, err
		}

		insExpected[i] = tokenIn.Amount
		tokenOut = tokenIn
	}

	return insExpected, nil
}

// createOsmoMultihopExpectedSwapOuts does the same as createMultihopExpectedSwapOuts, however discounts the swap fee
func (k Keeper) createOsmoMultihopExpectedSwapOuts(
	ctx sdk.Context,
	routes []types.SwapAmountOutRoute,
	tokenOut sdk.Coin,
	cumulativeRouteSwapFee, sumOfSwapFees sdk.Dec,
) ([]sdk.Int, error) {
	insExpected := make([]sdk.Int, len(routes))
	for i := len(routes) - 1; i >= 0; i-- {
		route := routes[i]

		swapModule, err := k.GetPoolModule(ctx, route.PoolId)
		if err != nil {
			return nil, err
		}

		poolI, err := swapModule.GetPool(ctx, route.PoolId)
		if err != nil {
			return nil, err
		}

		swapFee := poolI.GetSwapFee(ctx)
		tokenIn, err := swapModule.CalcInAmtGivenOut(ctx, poolI, tokenOut, route.TokenInDenom, cumulativeRouteSwapFee.Mul((swapFee.Quo(sumOfSwapFees))))
		if err != nil {
			return nil, err
		}

		insExpected[i] = tokenIn.Amount
		tokenOut = tokenIn
	}

	return insExpected, nil
}<|MERGE_RESOLUTION|>--- conflicted
+++ resolved
@@ -17,11 +17,6 @@
 	sender sdk.AccAddress,
 	routes []types.SwapAmountInRoute,
 	tokenIn sdk.Coin,
-<<<<<<< HEAD
-	tokenOutMinAmount sdk.Int,
-) (tokenOutAmount sdk.Int, err error) {
-	panic("not implemented")
-=======
 	tokenOutMinAmount sdk.Int) (tokenOutAmount sdk.Int, err error) {
 	var (
 		isMultiHopRouted bool
@@ -88,7 +83,6 @@
 		tokenIn = sdk.NewCoin(route.TokenOutDenom, tokenOutAmount)
 	}
 	return tokenOutAmount, nil
->>>>>>> d1349dbb
 }
 
 func (k Keeper) MultihopEstimateOutGivenExactAmountIn(
