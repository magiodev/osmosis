--- conflicted
+++ resolved
@@ -85,7 +85,6 @@
 			// An easy way to run a lightweight seed node is to use tenderseed: github.com/binaryholdings/tenderseed
 
 			seeds := []string{
-<<<<<<< HEAD
 				"21d7539792ee2e0d650b199bf742c56ae0cf499e@162.55.132.230:2000",                             // Notional
 				"44ff091135ef2c69421eacfa136860472ac26e60@65.21.141.212:2000",                              // Notional
 				"ec4d3571bf709ab78df61716e47b5ac03d077a1a@65.108.43.26:2000",                               // Notional
@@ -97,14 +96,6 @@
 				"3243426ab56b67f794fa60a79cc7f11bc7aa752d@bd-osmosis-seed-mainnet-eu-02.bdnodes.net:26656", // Blockdaemon EU
 				"ebc272824924ea1a27ea3183dd0b9ba713494f83@osmosis.mainnet.seed.autostake.net:26716",        // AutoStake
 				"7c66126b64cd66bafd9ccfc721f068df451d31a3@osmosis-seed.sunshinevalidation.io:9393",         // Sunshine Validation
-=======
-				"21d7539792ee2e0d650b199bf742c56ae0cf499e@162.55.132.230:2000",               // Notional
-				"44ff091135ef2c69421eacfa136860472ac26e60@65.21.141.212:2000",                // Notional
-				"ec4d3571bf709ab78df61716e47b5ac03d077a1a@65.108.43.26:2000",                 // Notional
-				"4cb8e1e089bdf44741b32638591944dc15b7cce3@65.108.73.18:2000",                 // Notional
-				"f515a8599b40f0e84dfad935ba414674ab11a668@osmosis.blockpane.com:26656",       // [ block pane ]
-				"6bcdbcfd5d2c6ba58460f10dbcfde58278212833@osmosis.artifact-staking.io:26656", // Artifact Staking
->>>>>>> d6cc5718
 			}
 
 			config.P2P.Seeds = strings.Join(seeds[:], ",")
