syntax = "proto3";
package osmosis.gamm.v1beta1;

import "gogoproto/gogo.proto";
import "google/protobuf/any.proto";
import "cosmos_proto/cosmos.proto";
import "cosmos/base/v1beta1/coin.proto";

// Params holds parameters for the incentives module
message Params {
  repeated cosmos.base.v1beta1.Coin pool_creation_fee = 1 [
    (gogoproto.castrepeated) = "github.com/cosmos/cosmos-sdk/types.Coins",
    (gogoproto.moretags) = "yaml:\"pool_creation_fee\"",
    (gogoproto.nullable) = false
  ];
}

option go_package = "github.com/osmosis-labs/osmosis/v10/x/gamm/types";

// GenesisState defines the gamm module's genesis state.
message GenesisState {
  repeated google.protobuf.Any pools = 1
      [ (cosmos_proto.accepts_interface) = "PoolI" ];
<<<<<<< HEAD
=======
  // will be renamed to next_pool_id in an upcoming version
>>>>>>> 4798e1b2
  uint64 next_pool_number = 2;
  Params params = 3 [ (gogoproto.nullable) = false ];
}<|MERGE_RESOLUTION|>--- conflicted
+++ resolved
@@ -21,10 +21,7 @@
 message GenesisState {
   repeated google.protobuf.Any pools = 1
       [ (cosmos_proto.accepts_interface) = "PoolI" ];
-<<<<<<< HEAD
-=======
   // will be renamed to next_pool_id in an upcoming version
->>>>>>> 4798e1b2
   uint64 next_pool_number = 2;
   Params params = 3 [ (gogoproto.nullable) = false ];
 }