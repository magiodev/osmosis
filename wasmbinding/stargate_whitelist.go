package wasmbinding

import (
	"fmt"
	transfertypes "github.com/cosmos/ibc-go/v3/modules/apps/transfer/types"
	"sync"

	wasmvmtypes "github.com/CosmWasm/wasmvm/types"
	"github.com/cosmos/cosmos-sdk/codec"
	authtypes "github.com/cosmos/cosmos-sdk/x/auth/types"
	banktypes "github.com/cosmos/cosmos-sdk/x/bank/types"
	distributiontypes "github.com/cosmos/cosmos-sdk/x/distribution/types"
	govtypes "github.com/cosmos/cosmos-sdk/x/gov/types"
	slashingtypes "github.com/cosmos/cosmos-sdk/x/slashing/types"
	stakingtypes "github.com/cosmos/cosmos-sdk/x/staking/types"

	epochtypes "github.com/osmosis-labs/osmosis/v13/x/epochs/types"
	gammtypes "github.com/osmosis-labs/osmosis/v13/x/gamm/types"
	gammv2types "github.com/osmosis-labs/osmosis/v13/x/gamm/v2types"
	incentivestypes "github.com/osmosis-labs/osmosis/v13/x/incentives/types"
	lockuptypes "github.com/osmosis-labs/osmosis/v13/x/lockup/types"
	minttypes "github.com/osmosis-labs/osmosis/v13/x/mint/types"
	poolincentivestypes "github.com/osmosis-labs/osmosis/v13/x/pool-incentives/types"
	superfluidtypes "github.com/osmosis-labs/osmosis/v13/x/superfluid/types"
	tokenfactorytypes "github.com/osmosis-labs/osmosis/v13/x/tokenfactory/types"
	twapquerytypes "github.com/osmosis-labs/osmosis/v13/x/twap/client/queryproto"
	txfeestypes "github.com/osmosis-labs/osmosis/v13/x/txfees/types"
)

// stargateWhitelist keeps whitelist and its deterministic
// response binding for stargate queries.
//
// The query can be multi-thread, so we have to use
// thread safe sync.Map.
var stargateWhitelist sync.Map

func init() {
	// cosmos-sdk queries

	setWhitelistedQuery("/cosmos.auth.v1beta1.Query/Account", &authtypes.QueryAccountResponse{})

	// auth
	setWhitelistedQuery("/cosmos.auth.v1beta1.Query/Account", &authtypes.QueryAccountResponse{})
	setWhitelistedQuery("/cosmos.auth.v1beta1.Query/Params", &authtypes.QueryParamsResponse{})

	// bank
	setWhitelistedQuery("/cosmos.bank.v1beta1.Query/Balance", &banktypes.QueryBalanceResponse{})
	setWhitelistedQuery("/cosmos.bank.v1beta1.Query/DenomMetadata", &banktypes.QueryDenomsMetadataResponse{})
	setWhitelistedQuery("/cosmos.bank.v1beta1.Query/Params", &banktypes.QueryParamsResponse{})
	setWhitelistedQuery("/cosmos.bank.v1beta1.Query/SupplyOf", &banktypes.QuerySupplyOfResponse{})

	// distribution
	setWhitelistedQuery("/cosmos.distribution.v1beta1.Query/Params", &distributiontypes.QueryParamsResponse{})
	setWhitelistedQuery("/cosmos.distribution.v1beta1.Query/DelegatorWithdrawAddress", &distributiontypes.QueryDelegatorWithdrawAddressResponse{})
	setWhitelistedQuery("/cosmos.distribution.v1beta1.Query/ValidatorCommission", &distributiontypes.QueryValidatorCommissionResponse{})

	// gov
	setWhitelistedQuery("/cosmos.gov.v1beta1.Query/Deposit", &govtypes.QueryDepositResponse{})
	setWhitelistedQuery("/cosmos.gov.v1beta1.Query/Params", &govtypes.QueryParamsResponse{})
	setWhitelistedQuery("/cosmos.gov.v1beta1.Query/Vote", &govtypes.QueryVoteResponse{})

	// slashing
	setWhitelistedQuery("/cosmos.slashing.v1beta1.Query/Params", &slashingtypes.QueryParamsResponse{})
	setWhitelistedQuery("/cosmos.slashing.v1beta1.Query/SigningInfo", &slashingtypes.QuerySigningInfoResponse{})

	// staking
	setWhitelistedQuery("/cosmos.staking.v1beta1.Query/Delegation", &stakingtypes.QueryDelegationResponse{})
	setWhitelistedQuery("/cosmos.staking.v1beta1.Query/Params", &stakingtypes.QueryParamsResponse{})
	setWhitelistedQuery("/cosmos.staking.v1beta1.Query/Validator", &stakingtypes.QueryValidatorResponse{})

	// osmosis queries

	// epochs
	setWhitelistedQuery("/osmosis.epochs.v1beta1.Query/EpochInfos", &epochtypes.QueryEpochsInfoResponse{})
	setWhitelistedQuery("/osmosis.epochs.v1beta1.Query/CurrentEpoch", &epochtypes.QueryCurrentEpochResponse{})

	// gamm
	setWhitelistedQuery("/osmosis.gamm.v1beta1.Query/NumPools", &gammtypes.QueryNumPoolsResponse{})
	setWhitelistedQuery("/osmosis.gamm.v1beta1.Query/TotalLiquidity", &gammtypes.QueryTotalLiquidityResponse{})
	setWhitelistedQuery("/osmosis.gamm.v1beta1.Query/Pool", &gammtypes.QueryPoolResponse{})
	setWhitelistedQuery("/osmosis.gamm.v1beta1.Query/PoolParams", &gammtypes.QueryPoolParamsResponse{})
	setWhitelistedQuery("/osmosis.gamm.v1beta1.Query/TotalPoolLiquidity", &gammtypes.QueryTotalPoolLiquidityResponse{})
	setWhitelistedQuery("/osmosis.gamm.v1beta1.Query/TotalShares", &gammtypes.QueryTotalSharesResponse{})
	setWhitelistedQuery("/osmosis.gamm.v1beta1.Query/CalcJoinPoolShares", &gammtypes.QueryCalcJoinPoolSharesResponse{})
	setWhitelistedQuery("/osmosis.gamm.v1beta1.Query/CalcExitPoolCoinsFromShares", &gammtypes.QueryCalcExitPoolCoinsFromSharesResponse{})
	setWhitelistedQuery("/osmosis.gamm.v1beta1.Query/CalcJoinPoolNoSwapShares", &gammtypes.QueryCalcJoinPoolNoSwapSharesResponse{})
	setWhitelistedQuery("/osmosis.gamm.v1beta1.Query/PoolType", &gammtypes.QueryPoolTypeResponse{})
	setWhitelistedQuery("/osmosis.gamm.v2.Query/SpotPrice", &gammv2types.QuerySpotPriceResponse{})
	setWhitelistedQuery("/osmosis.gamm.v1beta1.Query/EstimateSwapExactAmountIn", &gammtypes.QuerySwapExactAmountInResponse{})

	// incentives
	setWhitelistedQuery("/osmosis.incentives.Query/ModuleToDistributeCoins", &incentivestypes.ModuleToDistributeCoinsResponse{})
	setWhitelistedQuery("/osmosis.incentives.Query/LockableDurations", &incentivestypes.QueryLockableDurationsResponse{})

	// lockup
	setWhitelistedQuery("/osmosis.lockup.Query/ModuleBalance", &lockuptypes.ModuleBalanceResponse{})
	setWhitelistedQuery("/osmosis.lockup.Query/ModuleLockedAmount", &lockuptypes.ModuleLockedAmountResponse{})
	setWhitelistedQuery("/osmosis.lockup.Query/AccountUnlockableCoins", &lockuptypes.AccountUnlockableCoinsResponse{})
	setWhitelistedQuery("/osmosis.lockup.Query/AccountUnlockingCoins", &lockuptypes.AccountUnlockingCoinsResponse{})
	setWhitelistedQuery("/osmosis.lockup.Query/LockedDenom", &lockuptypes.LockedDenomResponse{})

	// mint
	setWhitelistedQuery("/osmosis.mint.v1beta1.Query/EpochProvisions", &minttypes.QueryEpochProvisionsResponse{})
	setWhitelistedQuery("/osmosis.mint.v1beta1.Query/Params", &minttypes.QueryParamsResponse{})

	// pool-incentives
	setWhitelistedQuery("/osmosis.poolincentives.v1beta1.Query/GaugeIds", &poolincentivestypes.QueryGaugeIdsResponse{})

	// superfluid
	setWhitelistedQuery("/osmosis.superfluid.Query/Params", &superfluidtypes.QueryParamsResponse{})
	setWhitelistedQuery("/osmosis.superfluid.Query/AssetType", &superfluidtypes.AssetTypeResponse{})
	setWhitelistedQuery("/osmosis.superfluid.Query/AllAssets", &superfluidtypes.AllAssetsResponse{})
	setWhitelistedQuery("/osmosis.superfluid.Query/AssetMultiplier", &superfluidtypes.AssetMultiplierResponse{})

	// txfees
	setWhitelistedQuery("/osmosis.txfees.v1beta1.Query/FeeTokens", &txfeestypes.QueryFeeTokensResponse{})
	setWhitelistedQuery("/osmosis.txfees.v1beta1.Query/DenomSpotPrice", &txfeestypes.QueryDenomSpotPriceResponse{})
	setWhitelistedQuery("/osmosis.txfees.v1beta1.Query/DenomPoolId", &txfeestypes.QueryDenomPoolIdResponse{})
	setWhitelistedQuery("/osmosis.txfees.v1beta1.Query/BaseDenom", &txfeestypes.QueryBaseDenomResponse{})

	// tokenfactory
	setWhitelistedQuery("/osmosis.tokenfactory.v1beta1.Query/params", &tokenfactorytypes.QueryParamsResponse{})
	setWhitelistedQuery("/osmosis.tokenfactory.v1beta1.Query/DenomAuthorityMetadata", &tokenfactorytypes.QueryDenomAuthorityMetadataResponse{})
	// Does not include denoms_from_creator, TBD if this is the index we want contracts to use instead of admin

	// twap
	setWhitelistedQuery("/osmosis.twap.v1beta1.Query/ArithmeticTwap", &twapquerytypes.ArithmeticTwapResponse{})
	setWhitelistedQuery("/osmosis.twap.v1beta1.Query/ArithmeticTwapToNow", &twapquerytypes.ArithmeticTwapToNowResponse{})
	setWhitelistedQuery("/osmosis.twap.v1beta1.Query/Params", &twapquerytypes.ParamsResponse{})

	// IBC
	setWhitelistedQuery("/ibc.applications.transfer.v1.Msg/Transfer", &transfertypes.MsgTransferResponse{})
<<<<<<< HEAD

=======
>>>>>>> 2f48bf05
}

// GetWhitelistedQuery returns the whitelisted query at the provided path.
// If the query does not exist, or it was setup wrong by the chain, this returns an error.
func GetWhitelistedQuery(queryPath string) (codec.ProtoMarshaler, error) {
	protoResponseAny, isWhitelisted := stargateWhitelist.Load(queryPath)
	if !isWhitelisted {
		return nil, wasmvmtypes.UnsupportedRequest{Kind: fmt.Sprintf("'%s' path is not allowed from the contract", queryPath)}
	}
	protoResponseType, ok := protoResponseAny.(codec.ProtoMarshaler)
	if !ok {
		return nil, wasmvmtypes.Unknown{}
	}
	return protoResponseType, nil
}

func setWhitelistedQuery(queryPath string, protoType codec.ProtoMarshaler) {
	stargateWhitelist.Store(queryPath, protoType)
}<|MERGE_RESOLUTION|>--- conflicted
+++ resolved
@@ -130,10 +130,6 @@
 
 	// IBC
 	setWhitelistedQuery("/ibc.applications.transfer.v1.Msg/Transfer", &transfertypes.MsgTransferResponse{})
-<<<<<<< HEAD
-
-=======
->>>>>>> 2f48bf05
 }
 
 // GetWhitelistedQuery returns the whitelisted query at the provided path.
